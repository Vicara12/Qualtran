--- conflicted
+++ resolved
@@ -15,11 +15,7 @@
    "metadata": {},
    "outputs": [],
    "source": [
-<<<<<<< HEAD
-    "from qualtran_dev_tools.bloq_report_card import get_bloq_report_card, show_bloq_report_card\n",
-=======
     "from qualtran_dev_tools.bloq_report_card import get_bloq_report_card, show_bloq_report_card, summarize_results\n",
->>>>>>> c0c297b5
     "report_card = get_bloq_report_card()"
    ]
   },
@@ -46,9 +42,6 @@
    "metadata": {},
    "outputs": [],
    "source": [
-<<<<<<< HEAD
-    "show_bloq_report_card(report_card.query('package == \"qualtran.bloqs.basic_gates\"'))"
-=======
     "show_bloq_report_card(report_card.query('package == \"basic_gates\"'))"
    ]
   },
@@ -60,7 +53,6 @@
    "outputs": [],
    "source": [
     "summarize_results(report_card.query('package == \"basic_gates\"'))"
->>>>>>> c0c297b5
    ]
   },
   {
@@ -78,71 +70,12 @@
    "metadata": {},
    "outputs": [],
    "source": [
-<<<<<<< HEAD
-    "show_bloq_report_card(report_card.query('package == \"qualtran.bloqs.arithmetic\"'))"
-   ]
-  },
-  {
-   "cell_type": "markdown",
-   "id": "48a50357",
-   "metadata": {},
-   "source": [
-    "### `chemistry`"
-=======
     "show_bloq_report_card(report_card.query('package == \"arithmetic\"'))"
->>>>>>> c0c297b5
-   ]
-  },
-  {
-   "cell_type": "code",
-   "execution_count": null,
-<<<<<<< HEAD
-   "id": "ef5dd854",
-   "metadata": {},
-   "outputs": [],
-   "source": [
-    "show_bloq_report_card(report_card.query('package.str.startswith(\"qualtran.bloqs.chemistry\")'))"
-   ]
-  },
-  {
-   "cell_type": "markdown",
-   "id": "705c426d",
-   "metadata": {},
-   "source": [
-    "### `factoring`"
-   ]
-  },
-  {
-   "cell_type": "code",
-   "execution_count": null,
-   "id": "ab266ee0",
-   "metadata": {},
-   "outputs": [],
-   "source": [
-    "show_bloq_report_card(report_card.query('package == \"qualtran.bloqs.factoring\"'))"
-   ]
-  },
-  {
-   "cell_type": "markdown",
-   "id": "99d8f052",
-   "metadata": {},
-   "source": [
-    "### Other"
-   ]
-  },
-  {
-   "cell_type": "code",
-   "execution_count": null,
-   "id": "d154a421",
-   "metadata": {},
-   "outputs": [],
-   "source": [
-    "show_bloq_report_card(report_card.query('package not in '\n",
-    "                                        '[\"qualtran.bloqs.basic_gates\",'\n",
-    "                                        '\"qualtran.bloqs.arithmetic\",'\n",
-    "                                        '\"qualtran.bloqs.factoring\"]')\n",
-    "                                 .query('not package.str.startswith(\"qualtran.bloqs.chemistry\")'))"
-=======
+   ]
+  },
+  {
+   "cell_type": "code",
+   "execution_count": null,
    "id": "b6daf297-f587-44a6-8bfb-907e421f024d",
    "metadata": {},
    "outputs": [],
@@ -244,7 +177,6 @@
    "outputs": [],
    "source": [
     "summarize_results(report_card)"
->>>>>>> c0c297b5
    ]
   }
  ],
