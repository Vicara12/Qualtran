#  Copyright 2023 Google LLC
#
#  Licensed under the Apache License, Version 2.0 (the "License");
#  you may not use this file except in compliance with the License.
#  You may obtain a copy of the License at
#
#      https://www.apache.org/licenses/LICENSE-2.0
#
#  Unless required by applicable law or agreed to in writing, software
#  distributed under the License is distributed on an "AS IS" BASIS,
#  WITHOUT WARRANTIES OR CONDITIONS OF ANY KIND, either express or implied.
#  See the License for the specific language governing permissions and
#  limitations under the License.

"""Qualtran Bloqs to Cirq gates/circuits conversion."""

from functools import cached_property
from typing import Dict, Iterable, List, Optional, Sequence, Tuple, Union

import cirq
import networkx as nx
import numpy as np
from numpy.typing import NDArray

from qualtran import (
    Bloq,
    Connection,
    DecomposeNotImplementedError,
    DecomposeTypeError,
    LeftDangle,
    Register,
    RightDangle,
    Side,
    Signature,
    Soquet,
)
from qualtran._infra.composite_bloq import _binst_to_cxns, _reg_to_soq
from qualtran._infra.gate_with_registers import (
    _get_all_and_output_quregs_from_input,
    merge_qubits,
    split_qubits,
    total_bits,
)
from qualtran.cirq_interop._cirq_to_bloq import _QReg, CirqQuregInT, CirqQuregT
from qualtran.cirq_interop._interop_qubit_manager import InteropQubitManager
<<<<<<< HEAD
from qualtran.drawing import Circle, LarrowTextBox, RarrowTextBox, TextBox, WireSymbol
=======
from qualtran.drawing import Circle, LarrowTextBox, ModPlus, RarrowTextBox, TextBox, WireSymbol
>>>>>>> c0c297b5


def _cirq_style_decompose_from_decompose_bloq(
    bloq: Bloq, quregs, context: cirq.DecompositionContext
) -> cirq.Circuit:
    """Helper function to implement cirq-style `_decompose_with_context_` that relies
    on `Bloq.decompose_bloq()`
    """
    cbloq = bloq.decompose_bloq()
    in_quregs = {reg.name: quregs[reg.name] for reg in bloq.signature.lefts()}
    # Input qubits can get de-allocated by cbloq.to_cirq_circuit, thus mark them as managed.
    qm = InteropQubitManager(context.qubit_manager)
    qm.manage_qubits(merge_qubits(bloq.signature.lefts(), **in_quregs))
    circuit, out_quregs = cbloq.to_cirq_circuit(qubit_manager=qm, **in_quregs)
    qubit_map = {q: q for q in circuit.all_qubits()}
    for reg in bloq.signature.rights():
        if reg.side == Side.RIGHT:
            # Right only registers can get mapped to newly allocated output qubits in `out_regs`.
            # Map them back to the original system qubits and deallocate newly allocated qubits.
            assert reg.name in quregs and reg.name in out_quregs
            assert quregs[reg.name].shape == out_quregs[reg.name].shape
            qm.qfree([q for q in out_quregs[reg.name].flatten()])
            qubit_map |= zip(out_quregs[reg.name].flatten(), quregs[reg.name].flatten())
    return circuit.unfreeze(copy=False).transform_qubits(qubit_map)


class BloqAsCirqGate(cirq.Gate):
    """A shim for using bloqs in a Cirq circuit.

    Args:
        bloq: The bloq to wrap.
    """

    def __init__(self, bloq: Bloq):
        for _, regs in bloq.signature.groups():
            if len(regs) > 1:
                raise ValueError(
                    f"Automated cirq conversion doesn't support multiple registers with same name."
                    f" Found {regs}\n. Please override `bloq.as_cirq_op` for `{bloq=}` instead."
                )
        self._bloq = bloq

    @property
    def bloq(self) -> Bloq:
        """The bloq we're wrapping."""
        return self._bloq

    @cached_property
    def signature(self) -> Signature:
        """`GateWithRegisters` registers."""
        return self.bloq.signature

    @classmethod
    def bloq_on(
        cls, bloq: Bloq, cirq_quregs: Dict[str, 'CirqQuregT'], qubit_manager: cirq.QubitManager
    ) -> Tuple['cirq.Operation', Dict[str, 'CirqQuregT']]:
        """Shim `bloq` into a cirq gate and call it on `cirq_quregs`.

        This is used as a default implementation for `Bloq.as_cirq_op` if a native
        cirq conversion is not specified.

        Args:
            bloq: The bloq to be wrapped with `BloqAsCirqGate`
            cirq_quregs: The cirq qubit registers on which we call the gate. Should correspond to
                registers in `self.bloq.signature.lefts()`.
            qubit_manager: A `cirq.QubitManager` to allocate new qubits.

        Returns:
            op: A cirq operation whose gate is the `BloqAsCirqGate`-wrapped version of `bloq`.
            cirq_quregs: The output cirq qubit registers.
        """
        all_quregs, out_quregs = _get_all_and_output_quregs_from_input(
            bloq.signature, qubit_manager, in_quregs=cirq_quregs
        )
        return BloqAsCirqGate(bloq=bloq).on_registers(**all_quregs), out_quregs

    def _t_complexity_(self):
        """Delegate to the bloq's t complexity."""
        return self._bloq.t_complexity()

    def _num_qubits_(self) -> int:
        return total_bits(self.signature)

    def _decompose_with_context_(
        self, qubits: Sequence[cirq.Qid], context: Optional[cirq.DecompositionContext] = None
    ) -> cirq.OP_TREE:
        quregs = split_qubits(self.signature, qubits)
        if context is None:
            context = cirq.DecompositionContext(cirq.ops.SimpleQubitManager())
        try:
            return _cirq_style_decompose_from_decompose_bloq(
                bloq=self.bloq, quregs=quregs, context=context
            )
        except (DecomposeNotImplementedError, DecomposeTypeError):
            pass
        return NotImplemented

    def _decompose_(self, qubits: Sequence[cirq.Qid]) -> cirq.OP_TREE:
        return self._decompose_with_context_(qubits)

    def _unitary_(self):
        if self._num_qubits_() > 3:
            # Prefer decomposition for large bloqs
            return NotImplemented
        tensor = self.bloq.tensor_contract()
        if tensor.ndim != 2:
            return NotImplemented
        return tensor

    def on_registers(
        self, **qubit_regs: Union[cirq.Qid, Sequence[cirq.Qid], NDArray[cirq.Qid]]
    ) -> cirq.Operation:
        return self.on(*merge_qubits(self.signature, **qubit_regs))

    def _circuit_diagram_info_(self, args: cirq.CircuitDiagramInfoArgs) -> cirq.CircuitDiagramInfo:
        """Draw cirq diagrams.

        By default, we label each qubit with its register name. If `reg_to_wires` was provided
        in the class constructor, we use that to get a list of wire symbols for each register.
        """
<<<<<<< HEAD
        return _wire_symbol_to_cirq_diagram_info(self._bloq)
=======
        return _wire_symbol_to_cirq_diagram_info(self._bloq, args)
>>>>>>> c0c297b5

    def __pow__(self, power, modulo=None):
        if power == 1:
            return self
        if power == -1:
            return BloqAsCirqGate(self.bloq.adjoint())
        raise ValueError(f"Bad power: {power}")

    def __eq__(self, other):
        if not isinstance(other, BloqAsCirqGate):
            return False
        return self.bloq == other.bloq

    def __hash__(self):
        return hash(self.bloq)

    def __str__(self) -> str:
        return f'bloq.{self.bloq}'

    def __repr__(self) -> str:
        return f'BloqAsCirqGate({self.bloq})'


def _track_soq_name_changes(cxns: Iterable[Connection], qvar_to_qreg: Dict[Soquet, _QReg]):
    """Track inter-Bloq name changes across the two ends of a connection."""
    for cxn in cxns:
        qvar_to_qreg[cxn.right] = qvar_to_qreg[cxn.left]
        del qvar_to_qreg[cxn.left]


def _bloq_to_cirq_op(
    bloq: Bloq,
    pred_cxns: Iterable[Connection],
    succ_cxns: Iterable[Connection],
    qvar_to_qreg: Dict[Soquet, _QReg],
    qubit_manager: cirq.QubitManager,
) -> cirq.Operation:
    _track_soq_name_changes(pred_cxns, qvar_to_qreg)
    in_quregs: Dict[str, CirqQuregT] = {
        reg.name: np.empty((*reg.shape, reg.bitsize), dtype=object)
        for reg in bloq.signature.lefts()
    }
    # Construct the cirq qubit registers using input / output connections.
    # 1. All input Soquets should already have the correct mapping in `qvar_to_qreg`.
    for cxn in pred_cxns:
        soq = cxn.right
        assert soq in qvar_to_qreg, f"{soq=} should exist in {qvar_to_qreg=}."
        in_quregs[soq.reg.name][soq.idx] = qvar_to_qreg[soq].qubits
        if soq.reg.side == Side.LEFT:
            # Remove soquets for LEFT registers from qvar_to_qreg mapping.
            del qvar_to_qreg[soq]

    op, out_quregs = bloq.as_cirq_op(qubit_manager=qubit_manager, **in_quregs)

    # 2. Update the mappings based on output soquets and `out_quregs`.
    for cxn in succ_cxns:
        soq = cxn.left
        assert soq.reg.name in out_quregs, f"{soq=} should exist in {out_quregs=}."
        if soq.reg.side == Side.RIGHT:
            qvar_to_qreg[soq] = _QReg(out_quregs[soq.reg.name][soq.idx])
    return op


def _cbloq_to_cirq_circuit(
    signature: Signature,
    cirq_quregs: Dict[str, 'CirqQuregInT'],
    binst_graph: nx.DiGraph,
    qubit_manager: cirq.QubitManager,
) -> Tuple[cirq.FrozenCircuit, Dict[str, 'CirqQuregT']]:
    """Propagate `as_cirq_op` calls through a composite bloq's contents to export a `cirq.Circuit`.

    Args:
        signature: The cbloq's signature for validating inputs and outputs.
        cirq_quregs: Mapping from left register name to Cirq qubit arrays.
        binst_graph: The cbloq's binst graph. This is read only.
        qubit_manager: A `cirq.QubitManager` to allocate new qubits.

    Returns:
        circuit: The cirq.FrozenCircuit version of this composite bloq.
        cirq_quregs: The output mapping from right register names to Cirq qubit arrays.
    """
    cirq_quregs = {k: np.apply_along_axis(_QReg, -1, v) for k, v in cirq_quregs.items()}
    qvar_to_qreg: Dict[Soquet, _QReg] = {
        Soquet(LeftDangle, idx=idx, reg=reg): cirq_quregs[reg.name][idx]
        for reg in signature.lefts()
        for idx in reg.all_idxs()
    }
    moments: List[cirq.Moment] = []
    for binsts in nx.topological_generations(binst_graph):
        moment: List[cirq.Operation] = []

        for binst in binsts:
            if binst is LeftDangle:
                continue
            pred_cxns, succ_cxns = _binst_to_cxns(binst, binst_graph=binst_graph)
            if binst is RightDangle:
                _track_soq_name_changes(pred_cxns, qvar_to_qreg)
                continue

            op = _bloq_to_cirq_op(binst.bloq, pred_cxns, succ_cxns, qvar_to_qreg, qubit_manager)
            if op is not None:
                moment.append(op)
        if moment:
            moments.append(cirq.Moment(moment))

    # Find output Cirq quregs using `qvar_to_qreg` mapping for registers in `signature.rights()`.
    def _f_quregs(reg: Register) -> CirqQuregT:
        ret = np.empty(reg.shape + (reg.bitsize,), dtype=object)
        for idx in reg.all_idxs():
            soq = Soquet(RightDangle, idx=idx, reg=reg)
            ret[idx] = qvar_to_qreg[soq].qubits
        return ret

    out_quregs = {reg.name: _f_quregs(reg) for reg in signature.rights()}

    return cirq.FrozenCircuit(moments), out_quregs


<<<<<<< HEAD
def _wire_symbol_to_cirq_diagram_info(bloq: Bloq) -> cirq.CircuitDiagramInfo:
=======
def _wire_symbol_to_cirq_diagram_info(
    bloq: Bloq, args: cirq.CircuitDiagramInfoArgs
) -> cirq.CircuitDiagramInfo:
>>>>>>> c0c297b5
    wire_symbols = []
    for reg in bloq.signature:
        # Note: all of our soqs lack a `binst`. The `bloq.wire_symbol` methods
        # should never use the binst field, but this isn't really enforced anywhere.
        # https://github.com/quantumlib/Qualtran/issues/608
        soqs = _reg_to_soq(None, reg)
        if isinstance(soqs, Soquet):
            assert soqs.idx == ()
            soqs = np.array([soqs] * reg.bitsize)
        else:
            soqs = np.broadcast_to(soqs, (reg.bitsize,) + reg.shape)

        for soq in soqs.reshape(-1):
            wire_symbols.append(bloq.wire_symbol(soq))

    def _qualtran_wire_symbols_to_cirq_text(ws: WireSymbol) -> str:
        if isinstance(ws, Circle):
            if ws.filled:
                return '@'
            else:
                return '@(0)'
        if isinstance(ws, (TextBox, RarrowTextBox, LarrowTextBox)):
            return ws.text
<<<<<<< HEAD

=======
        if isinstance(ws, ModPlus):
            return 'X'
>>>>>>> c0c297b5
        raise NotImplementedError(f"Unknown cirq version of {ws}")

    wire_symbols = [_qualtran_wire_symbols_to_cirq_text(ws) for ws in wire_symbols]
    return cirq.CircuitDiagramInfo(wire_symbols=wire_symbols)<|MERGE_RESOLUTION|>--- conflicted
+++ resolved
@@ -43,11 +43,7 @@
 )
 from qualtran.cirq_interop._cirq_to_bloq import _QReg, CirqQuregInT, CirqQuregT
 from qualtran.cirq_interop._interop_qubit_manager import InteropQubitManager
-<<<<<<< HEAD
-from qualtran.drawing import Circle, LarrowTextBox, RarrowTextBox, TextBox, WireSymbol
-=======
 from qualtran.drawing import Circle, LarrowTextBox, ModPlus, RarrowTextBox, TextBox, WireSymbol
->>>>>>> c0c297b5
 
 
 def _cirq_style_decompose_from_decompose_bloq(
@@ -168,11 +164,7 @@
         By default, we label each qubit with its register name. If `reg_to_wires` was provided
         in the class constructor, we use that to get a list of wire symbols for each register.
         """
-<<<<<<< HEAD
-        return _wire_symbol_to_cirq_diagram_info(self._bloq)
-=======
         return _wire_symbol_to_cirq_diagram_info(self._bloq, args)
->>>>>>> c0c297b5
 
     def __pow__(self, power, modulo=None):
         if power == 1:
@@ -291,13 +283,9 @@
     return cirq.FrozenCircuit(moments), out_quregs
 
 
-<<<<<<< HEAD
-def _wire_symbol_to_cirq_diagram_info(bloq: Bloq) -> cirq.CircuitDiagramInfo:
-=======
 def _wire_symbol_to_cirq_diagram_info(
     bloq: Bloq, args: cirq.CircuitDiagramInfoArgs
 ) -> cirq.CircuitDiagramInfo:
->>>>>>> c0c297b5
     wire_symbols = []
     for reg in bloq.signature:
         # Note: all of our soqs lack a `binst`. The `bloq.wire_symbol` methods
@@ -321,12 +309,8 @@
                 return '@(0)'
         if isinstance(ws, (TextBox, RarrowTextBox, LarrowTextBox)):
             return ws.text
-<<<<<<< HEAD
-
-=======
         if isinstance(ws, ModPlus):
             return 'X'
->>>>>>> c0c297b5
         raise NotImplementedError(f"Unknown cirq version of {ws}")
 
     wire_symbols = [_qualtran_wire_symbols_to_cirq_text(ws) for ws in wire_symbols]
