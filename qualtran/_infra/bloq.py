#  Copyright 2023 Google LLC
#
#  Licensed under the Apache License, Version 2.0 (the "License");
#  you may not use this file except in compliance with the License.
#  You may obtain a copy of the License at
#
#      https://www.apache.org/licenses/LICENSE-2.0
#
#  Unless required by applicable law or agreed to in writing, software
#  distributed under the License is distributed on an "AS IS" BASIS,
#  WITHOUT WARRANTIES OR CONDITIONS OF ANY KIND, either express or implied.
#  See the License for the specific language governing permissions and
#  limitations under the License.


"""Contains the main interface for defining `Bloq`s."""

import abc
from typing import Any, Dict, Optional, Sequence, Set, Tuple, TYPE_CHECKING, Union

if TYPE_CHECKING:
    import cirq
    import networkx as nx
    import quimb.tensor as qtn
    import sympy
    from numpy.typing import NDArray

    from qualtran import (
        AddControlledT,
        BloqBuilder,
        CompositeBloq,
        CtrlSpec,
        Signature,
        Soquet,
        SoquetT,
    )
    from qualtran.cirq_interop import CirqQuregT
    from qualtran.cirq_interop.t_complexity_protocol import TComplexity
    from qualtran.drawing import WireSymbol
    from qualtran.resource_counting import BloqCountT, GeneralizerT, SympySymbolAllocator
    from qualtran.simulation.classical_sim import ClassicalValT


def _decompose_from_build_composite_bloq(bloq: 'Bloq') -> 'CompositeBloq':
    from qualtran import BloqBuilder

    bb, initial_soqs = BloqBuilder.from_signature(bloq.signature, add_registers_allowed=False)
    out_soqs = bloq.build_composite_bloq(bb=bb, **initial_soqs)
    return bb.finalize(**out_soqs)


class DecomposeNotImplementedError(NotImplementedError):
    """Raised if a decomposition is not yet provided.

    In contrast to `DecomposeTypeError`, a decomposition is theoretically possible; just not
    implemented yet.
    """


class DecomposeTypeError(TypeError):
    """Raised if a decomposition does not make sense in this context.

    In contrast to `DecomposeNotImplementedError`, a decomposition does not make sense
    in this context. This can be raised if the bloq is "atomic" -- that is, considered part
    of the compilation target gateset. This can be raised if certain bloq attributes do not
    permit a decomposition, most commonly if an attribute is symbolic.
    """


class Bloq(metaclass=abc.ABCMeta):
    """Bloq is the primary abstract base class for all operations.

    Bloqs let you represent high-level quantum programs and subroutines as a hierarchical
    collection of Python objects. The main interface is this abstract base class.

    There are two important flavors of implementations of the `Bloq` interface. The first flavor
    consists of bloqs implemented by you, the user-developer to express quantum operations of
    interest. For example:

    >>> class ShorsAlgorithm(Bloq):
    >>>     ...

    The other important `Bloq` subclass is `CompositeBloq`, which is a container type for a
    collection of sub-bloqs.

    There is only one mandatory method you must implement to have a well-formed `Bloq`,
    namely `Bloq.registers`. There are many other methods you can optionally implement to
    encode more information about the bloq.
    """

    @property
    @abc.abstractmethod
    def signature(self) -> 'Signature':
        """The input and output names and types for this bloq.

        This property can be thought of as analogous to the function signature in ordinary
        programming. For example, it is analogous to function declarations in a
        C header (`*.h`) file.

        This is the only mandatory method (property) you must implement to inherit from
        `Bloq`. You can optionally implement additional methods to encode more information
        about this bloq.
        """

    def pretty_name(self) -> str:
        return self.__class__.__name__

    def short_name(self) -> str:
        name = self.pretty_name()
        if len(name) <= 10:
            return name

        return name[:8] + '..'

    def build_composite_bloq(self, bb: 'BloqBuilder', **soqs: 'SoquetT') -> Dict[str, 'SoquetT']:
        """Override this method to define a Bloq in terms of its constituent parts.

        Bloq authors should override this method. If you already have an instance of a `Bloq`,
        consider calling `decompose_bloq()` which will set up the correct context for
        calling this function.

        Args:
            bb: A `BloqBuilder` to append sub-Bloq to.
            **soqs: The initial soquets corresponding to the inputs to the Bloq.

        Returns:
            The soquets corresponding to the outputs of the Bloq (keyed by name) or
            `NotImplemented` if there is no decomposition.
        """
        raise DecomposeNotImplementedError(f"{self} does not declare a decomposition.")

    def decompose_bloq(self) -> 'CompositeBloq':
        """Decompose this Bloq into its constituent parts contained in a CompositeBloq.

        Bloq users can call this function to delve into the definition of a Bloq. If you're
        trying to define a bloq's decomposition, consider overriding `build_composite_bloq`
        which provides helpful arguments for implementers.

        Returns:
            A CompositeBloq containing the decomposition of this Bloq.

        Raises:
            NotImplementedError: If there is no decomposition defined; namely: if
                `build_composite_bloq` returns `NotImplemented`.
        """
        return _decompose_from_build_composite_bloq(self)

    def supports_decompose_bloq(self) -> bool:
        """Whether this bloq supports `.decompose_bloq()`.

        By default, we check that the method `build_composite_bloq` is overriden. For
        extraordinary circumstances, you may need to override this method directly to
        return an accurate value.
        """
        return not self.build_composite_bloq.__qualname__.startswith('Bloq.')

    def as_composite_bloq(self) -> 'CompositeBloq':
        """Wrap this Bloq into a size-1 CompositeBloq.

        This method is overriden so if this Bloq is already a CompositeBloq, it will
        be returned.
        """
        from qualtran import BloqBuilder

        bb, initial_soqs = BloqBuilder.from_signature(self.signature, add_registers_allowed=False)
        return bb.finalize(**bb.add_d(self, **initial_soqs))

    def adjoint(self) -> 'Bloq':
        """The adjoint of this bloq.

        Bloq authors can override this method in certain circumstances. Otherwise, the default
        fallback wraps this bloq in `Adjoint`.

        Please see the documentation for `Adjoint` and the `Adjoint.ipynb` notebook for full
        details.
        """

        from qualtran import Adjoint

        return Adjoint(self)

    def on_classical_vals(self, **vals: 'ClassicalValT') -> Dict[str, 'ClassicalValT']:
        """How this bloq operates on classical data.

        Override this method if your bloq represents classical, reversible logic. For example:
        quantum circuits composed of X and C^nNOT gates are classically simulable.

        Bloq definers should override this method. If you already have an instance of a `Bloq`,
        consider calling `call_clasically(**vals)` which will do input validation before
        calling this function.

        Args:
            **vals: The input classical values for each left (or thru) register. The data
                types are guaranteed to match `self.registers`. Values for registers
                with bitsize `n` will be integers of that bitsize. Values for registers with
                `shape` will be an ndarray of integers of the given bitsize. Note: integers
                can be either Numpy or Python integers. If they are Python integers, they
                are unsigned.

        Returns:
            A dictionary mapping right (or thru) register name to output classical values.
        """
        try:
            return self.decompose_bloq().on_classical_vals(**vals)
        except NotImplementedError as e:
            raise NotImplementedError(f"{self} does not support classical simulation: {e}") from e

    def call_classically(self, **vals: 'ClassicalValT') -> Tuple['ClassicalValT', ...]:
        """Call this bloq on classical data.

        Bloq users can call this function to apply bloqs to classical data. If you're
        trying to define a bloq's action on classical values, consider overriding
        `on_classical_vals` which promises type checking for arguments.

        Args:
            **vals: The input classical values for each left (or thru) register. The data
                types must match `self.registers`. Values for registers
                with bitsize `n` should be integers of that bitsize or less. Values for registers
                with `shape` should be an ndarray of integers of the given bitsize.
                Note: integers can be either Numpy or Python integers, but should be positive
                and unsigned.

        Returns:
            A tuple of output classical values ordered according to this bloqs right (or thru)
            registers.
        """
        res = self.as_composite_bloq().on_classical_vals(**vals)
        return tuple(res[reg.name] for reg in self.signature.rights())

    def tensor_contract(self) -> 'NDArray':
        """Return a contracted, dense ndarray representing this bloq.

        This constructs a tensor network and then contracts it according to our registers,
        i.e. the dangling indices. The returned array will be 0-, 1- or 2-dimensional. If it is
        a 2-dimensional matrix, we follow the quantum computing / matrix multiplication convention
        of (right, left) indices.
        """
        from qualtran.simulation.tensor import bloq_to_dense

        return bloq_to_dense(self)

    def add_my_tensors(
        self,
        tn: 'qtn.TensorNetwork',
        tag: Any,
        *,
        incoming: Dict[str, 'SoquetT'],
        outgoing: Dict[str, 'SoquetT'],
    ):
        """Override this method to support native quimb simulation of this Bloq.

        This method is responsible for adding a tensor corresponding to the unitary, state, or
        effect of the bloq to the provided tensor network `tn`. Often, this method will add
        one tensor for a given Bloq, but some bloqs can be represented in a factorized form
        requiring the addition of more than one tensor.

        If this method is not overriden, the default implementation will try to use the bloq's
        decomposition to find a dense representation for this bloq.

        Args:
            tn: The tensor network to which we add our tensor(s)
            tag: An arbitrary tag that must be forwarded to `qtn.Tensor`'s `tag` attribute.
            incoming: A mapping from register name to SoquetT to order left indices for
                the tensor network.
            outgoing: A mapping from register name to SoquetT to order right indices for
                the tensor network.
        """
        from qualtran.simulation.tensor import cbloq_as_contracted_tensor

        cbloq = self.decompose_bloq()
        tn.add(cbloq_as_contracted_tensor(cbloq, incoming, outgoing, tags=[self.short_name(), tag]))

    def build_call_graph(self, ssa: 'SympySymbolAllocator') -> Set['BloqCountT']:
        """Override this method to build the bloq call graph.

        This method must return a set of `(bloq, n)` tuples where `bloq` is called `n` times in
        the decomposition. This method defines one level of the call graph, specifically the
        edges from this bloq to its immediate children. To get the full graph,
        call `Bloq.call_graph()`.

        By default, this method will use `self.decompose_bloq()` to count the bloqs called
        in the decomposition. By overriding this method, you can provide explicit call counts.
        This is appropriate if: 1) you can't or won't provide a complete decomposition, 2) you
        know symbolic expressions for the counts, or 3) you need to "generalize" the subbloqs
        by overwriting bloq attributes that do not affect its cost with generic sympy symbols using
        the provided `SympySymbolAllocator`.
        """
        return self.decompose_bloq().build_call_graph(ssa)

    def call_graph(
        self,
        generalizer: Optional[Union['GeneralizerT', Sequence['GeneralizerT']]] = None,
        keep: Optional[Sequence['Bloq']] = None,
        max_depth: Optional[int] = None,
    ) -> Tuple['nx.DiGraph', Dict['Bloq', Union[int, 'sympy.Expr']]]:
        """Get the bloq call graph and call totals.

        The call graph has edges from a parent bloq to each of the bloqs that it calls in
        its decomposition. The number of times it is called is stored as an edge attribute.
        To specify the bloq call counts for a specific node, override `Bloq.build_call_graph()`.

        Args:
            generalizer: If provided, run this function on each (sub)bloq to replace attributes
                that do not affect resource estimates with generic sympy symbols. If the function
                returns `None`, the bloq is omitted from the counts graph. If a sequence of
                generalizers is provided, each generalizer will be run in order.
            keep: If this function evaluates to True for the current bloq, keep the bloq as a leaf
                node in the call graph instead of recursing into it.
            max_depth: If provided, build a call graph with at most this many layers.

        Returns:
            g: A directed graph where nodes are (generalized) bloqs and edge attribute 'n' reports
                the number of times successor bloq is called via its predecessor.
            sigma: Call totals for "leaf" bloqs. We keep a bloq as a leaf in the call graph
                according to `keep` and `max_depth` (if provided) or if a bloq cannot be
                decomposed.
        """
        from qualtran.resource_counting.bloq_counts import get_bloq_call_graph

        return get_bloq_call_graph(self, generalizer=generalizer, keep=keep, max_depth=max_depth)

    def bloq_counts(
        self, generalizer: Optional[Union['GeneralizerT', Sequence['GeneralizerT']]] = None
    ) -> Dict['Bloq', Union[int, 'sympy.Expr']]:
        """The number of subbloqs directly called by this bloq.

        This corresponds to one level of the call graph, see `Bloq.call_graph()`.
        To specify explicit values for a bloq, override `Bloq.build_call_graph(...)`, not this
        method.

        Args:
            generalizer: If provided, run this function on each (sub)bloq to replace attributes
                that do not affect resource estimates with generic sympy symbols. If the function
                returns `None`, the bloq is omitted from the counts graph. If a sequence of
                generalizers is provided, each generalizer will be run in order.

        Returns:
            A dictionary mapping subbloq to the number of times they appear in the decomposition.
        """
        _, sigma = self.call_graph(generalizer=generalizer, max_depth=1)
        return sigma

    def get_ctrl_system(
        self, ctrl_spec: Optional['CtrlSpec'] = None
    ) -> Tuple['Bloq', 'AddControlledT']:
        """Get a controlled version of this bloq and a function to wire it up correctly.

        Users should likely call `Bloq.controlled(...)` which uses this method behind-the-scenes.
        Intrepid bloq authors can override this method to provide a custom controlled version of
        this bloq. By default, this will use the `qualtran.Controlled` meta-bloq to control any
        bloq.

        This method must return both a controlled version of this bloq and a callable that
        'wires up' soquets correctly.

        A controlled version of this bloq has all the registers from the original bloq plus
        any additional control registers to support the activation function specified by
        the `ctrl_spec`. In the simplest case, this could be one additional 1-qubit register
        that activates the bloq if the input is in the |1> state, but additional logic is possible.
        See the documentation for `CtrlSpec` for more information.

        The second return value ensures we can accurately wire up soquets into the added registers.
        It must have the following signature:

            def _my_add_controlled(
                bb: 'BloqBuilder', ctrl_soqs: Sequence['SoquetT'], in_soqs: Dict[str, 'SoquetT']
            ) -> Tuple[Iterable['SoquetT'], Iterable['SoquetT']]:

        Which takes a bloq builder (for adding the controlled bloq), the new control soquets,
        input soquets for the existing registers; and returns a sequence of the output control
        soquets and a sequence of the output soquets for the existing registers. This complexity
        is sadly unavoidable due to the variety of ways of wiring up custom controlled bloqs.

        Returns:
            controlled_bloq: A controlled version of this bloq
            add_controlled: A function with the signature documented above that the system
                can use to automatically wire up the new control registers.
        """
        from qualtran import Controlled, CtrlSpec

        if ctrl_spec is None:
            ctrl_spec = CtrlSpec()

        return Controlled.make_ctrl_system(self, ctrl_spec=ctrl_spec)

    def controlled(self, ctrl_spec: Optional['CtrlSpec'] = None) -> 'Bloq':
        """Return a controlled version of this bloq.

        By default, the system will use the `qualtran.Controlled` meta-bloq to wrap this
        bloq. Bloqs authors can declare their own, custom controlled versions by overriding
        `Bloq.get_ctrl_system` in the bloq.

        Args:
            ctrl_spec: an optional `CtrlSpec`, which specifies how to control the bloq. The
                default spec means the bloq will be active when one control qubit is in the |1>
                state. See the CtrlSpec documentation for more possibilities including
                negative controls, integer-equality control, and ndarrays of control values.

        Returns:
            A controlled version of the bloq.
        """
        controlled_bloq, _ = self.get_ctrl_system(ctrl_spec=ctrl_spec)
        return controlled_bloq

    def t_complexity(self) -> 'TComplexity':
        """The `TComplexity` for this bloq.

        By default, this will recurse into this bloq's decomposition but this
        method can be overriden with a known value.
        """
        from qualtran.cirq_interop.t_complexity_protocol import t_complexity

        return t_complexity(self)
<<<<<<< HEAD
=======

    def _t_complexity_(self) -> 'TComplexity':
        return NotImplemented
>>>>>>> c0c297b5

    def as_cirq_op(
        self, qubit_manager: 'cirq.QubitManager', **cirq_quregs: 'CirqQuregT'
    ) -> Tuple[Union['cirq.Operation', None], Dict[str, 'CirqQuregT']]:
        """Override this method to support conversion to a Cirq operation.

        If this method is not overriden, the default implementation will wrap this bloq
        in a `BloqAsCirqGate` shim.

        Args:
            qubit_manager: A `cirq.QubitManager` for allocating `cirq.Qid`s.
            **cirq_quregs: kwargs mapping from this bloq's left register names to an ndarray of
                `cirq.Qid`. The final dimension of this array corresponds to the registers
                `bitsize` size. Any additional dimensions come first and correspond to the
                register `shape` sizes.

        Returns:
            op: A cirq operation corresponding to this bloq acting on the provided cirq qubits or
                None. This method should return None if and only if the bloq instance truly should
                not be included in the Cirq circuit (e.g. for reshaping bloqs). A bloq with no cirq
                equivalent should raise an exception instead.
            cirq_quregs: A mapping from this bloq's right register of the same format as the
                `cirq_quregs` argument. The returned dictionary corresponds to the output qubits.
        """
        from qualtran.cirq_interop import BloqAsCirqGate

        return BloqAsCirqGate.bloq_on(
            bloq=self, cirq_quregs=cirq_quregs, qubit_manager=qubit_manager
        )

    def on(self, *qubits: 'cirq.Qid') -> 'cirq.Operation':
        """A `cirq.Operation` of this bloq operating on the given qubits.

        This method supports an alternative decomposition backend that follows a 'Cirq-style'
        association of gates with qubits to form operations. Instead of wiring up `Soquet`s,
        each gate operates on qubit addresses (`cirq.Qid`s), which are reused by multiple
        gates. This method lets you operate this bloq on qubits and returns a `cirq.Operation`.

        The primary, bloq-native way of writing decompositions is to override
        `build_composite_bloq`. If this is what you're doing, do not use this method.

        To provide a Cirq-style decomposition for this bloq, implement a method (typically named
        `decompose_from_registers` for historical reasons) that yields a list of `cirq.Operation`s
        using `cirq.Gate.on(...)`, `Bloq.on(...)`, `GateWithRegisters.on_registers(...)`, or
        `Bloq.on_registers(...)`.

        See Also:
            `Bloq.on_registers`: Provides the same functionality, but with named registers
                instead of a flat list of qubits.
            `decompose_from_cirq_style_method`: More details on how to write a cirq-style
                decomposition.
        """
        import cirq

        from qualtran.cirq_interop import BloqAsCirqGate

        return cirq.Gate.on(BloqAsCirqGate(bloq=self), *qubits)

    def on_registers(
        self, **qubit_regs: Union['cirq.Qid', Sequence['cirq.Qid'], 'NDArray[cirq.Qid]']
    ) -> 'cirq.Operation':
        """A `cirq.Operation` of this bloq operating on the given qubit registers.

        This method supports an alternative decomposition backend that follows a 'Cirq-style'
        association of gates with qubit registers to form operations. See `Bloq.on()` for
        more details.

        Args:
            **qubit_regs: A mapping of register name to the qubits comprising that register.

        See Also:
            `Bloq.on`: Provides the same functionality, but with a flat list of qubits.
                instead of named registers.
            `decompose_from_cirq_style_method`: More details on how to write a cirq-style
                decomposition.
        """
        from qualtran._infra.gate_with_registers import merge_qubits

        return self.on(*merge_qubits(self.signature, **qubit_regs))

    def wire_symbol(self, soq: 'Soquet') -> 'WireSymbol':
        """On a musical score visualization, use this `WireSymbol` to represent `soq`.

        By default, we use a "directional text box", which is a text box that is either
        rectangular for thru-registers or facing to the left or right for non-thru-registers.

        Override this method to provide a more relevant `WireSymbol` for the provided soquet.
        This method can access bloq attributes. For example: you may want to draw either
        a filled or empty circle for a control register depending on a control value bloq
        attribute.
        """
        from qualtran.drawing import directional_text_box

        return directional_text_box(text=soq.pretty(), side=soq.reg.side)<|MERGE_RESOLUTION|>--- conflicted
+++ resolved
@@ -411,12 +411,9 @@
         from qualtran.cirq_interop.t_complexity_protocol import t_complexity
 
         return t_complexity(self)
-<<<<<<< HEAD
-=======
 
     def _t_complexity_(self) -> 'TComplexity':
         return NotImplemented
->>>>>>> c0c297b5
 
     def as_cirq_op(
         self, qubit_manager: 'cirq.QubitManager', **cirq_quregs: 'CirqQuregT'
