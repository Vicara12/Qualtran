#  Copyright 2023 Google LLC
#
#  Licensed under the Apache License, Version 2.0 (the "License");
#  you may not use this file except in compliance with the License.
#  You may obtain a copy of the License at
#
#      https://www.apache.org/licenses/LICENSE-2.0
#
#  Unless required by applicable law or agreed to in writing, software
#  distributed under the License is distributed on an "AS IS" BASIS,
#  WITHOUT WARRANTIES OR CONDITIONS OF ANY KIND, either express or implied.
#  See the License for the specific language governing permissions and
#  limitations under the License.

"""Classes for building and manipulating `CompositeBloq`."""
from functools import cached_property
from typing import (
    Callable,
    Dict,
    FrozenSet,
    Hashable,
    Iterable,
    Iterator,
    List,
    Optional,
    overload,
    Sequence,
    Set,
    Tuple,
    TYPE_CHECKING,
    Union,
)

import attrs
import networkx as nx
import numpy as np
from numpy.typing import NDArray

from .bloq import Bloq, DecomposeTypeError
<<<<<<< HEAD
from .data_types import QAny, QBit
=======
from .data_types import QAny, QBit, QDType
>>>>>>> c0c297b5
from .quantum_graph import BloqInstance, Connection, DanglingT, LeftDangle, RightDangle, Soquet
from .registers import Register, Side, Signature

if TYPE_CHECKING:
    import cirq

    from qualtran.cirq_interop import CirqQuregInT, CirqQuregT
    from qualtran.cirq_interop.t_complexity_protocol import TComplexity
    from qualtran.resource_counting import BloqCountT, SympySymbolAllocator
    from qualtran.simulation.classical_sim import ClassicalValT


SoquetT = Union[Soquet, NDArray[Soquet]]
"""A `Soquet` or array of soquets."""

SoquetInT = Union[Soquet, NDArray[Soquet], Sequence[Soquet]]
"""A soquet or array-like of soquets.

This type alias is used for input argument to parts of the library that are more
permissive about the types they accept. Under-the-hood, such functions will
canonicalize and return `SoquetT`.
"""


@attrs.frozen
class CompositeBloq(Bloq):
    """A bloq defined by a collection of sub-bloqs and dataflows between them

    CompositeBloq represents a quantum subroutine as a dataflow compute graph. The
    specific native representation is a list of `Connection` objects (i.e. a list of
    graph edges). This container should be considered immutable. Additional views
    of the graph are provided by methods and properties.

    Users should generally use `BloqBuilder` to construct a composite bloq either
    directly or by overriding `Bloq.build_composite_bloq`.

    Throughout this library we will often use the variable name `cbloq` to refer to a
    composite bloq.

    Args:
        cxns: A sequence of `Connection` encoding the quantum compute graph.
        signature: The registers defining the inputs and outputs of this Bloq. This
            should correspond to the dangling `Soquets` in the `cxns`.
    """

    connections: Tuple[Connection, ...] = attrs.field(converter=tuple)
    signature: Signature
    bloq_instances: FrozenSet[BloqInstance] = attrs.field(converter=frozenset)

    @bloq_instances.default
    def _default_bloq_instances(self):
        return {
            soq.binst
            for cxn in self.connections
            for soq in [cxn.left, cxn.right]
            if not isinstance(soq.binst, DanglingT)
        }

    @cached_property
    def all_soquets(self) -> FrozenSet[Soquet]:
        """A set of all `Soquet`s present in the compute graph."""
        soquets = {cxn.left for cxn in self.connections}
        soquets |= {cxn.right for cxn in self.connections}
        return frozenset(soquets)

    @cached_property
    def _binst_graph(self) -> nx.DiGraph:
        """Get a cached version of this composite bloq's BloqInstance graph.

        The BloqInstance graph (or binst_graph) records edges between bloq instances
        and stores the `Connection` (i.e. Soquet-Soquet) information on an edge attribute
        named `cxns`.

        NetworkX graphs are mutable. We require that any uses of this private property
        do not mutate the graph. It is cached for performance reasons. Use g.copy() to
        get a copy.
        """
        return _create_binst_graph(self.connections, self.bloq_instances)

    def as_cirq_op(
        self, qubit_manager: 'cirq.QubitManager', **cirq_quregs: 'CirqQuregT'
    ) -> Tuple['cirq.Operation', Dict[str, 'CirqQuregT']]:
        """Return a cirq.CircuitOperation containing a cirq-exported version of this cbloq."""
        import cirq

        circuit, out_quregs = self.to_cirq_circuit(qubit_manager=qubit_manager, **cirq_quregs)
        return cirq.CircuitOperation(circuit), out_quregs

    def to_cirq_circuit(
        self, qubit_manager: Optional['cirq.QubitManager'] = None, **cirq_quregs: 'CirqQuregInT'
    ) -> Tuple['cirq.FrozenCircuit', Dict[str, 'CirqQuregT']]:
        """Convert this CompositeBloq to a `cirq.Circuit`.

        Args:
            qubit_manager: A `cirq.QubitManager` to allocate new qubits.
            **cirq_quregs: Mapping from left register names to Cirq qubit arrays.

        Returns:
            circuit: The cirq.FrozenCircuit version of this composite bloq.
            cirq_quregs: The output mapping from right register names to Cirq qubit arrays.
        """
        import cirq

        from qualtran.cirq_interop._bloq_to_cirq import _cbloq_to_cirq_circuit

        if qubit_manager is None:
            qubit_manager = cirq.ops.SimpleQubitManager()

        return _cbloq_to_cirq_circuit(
            self.signature, cirq_quregs, self._binst_graph, qubit_manager=qubit_manager
        )

    @classmethod
    def from_cirq_circuit(cls, circuit: 'cirq.Circuit') -> 'CompositeBloq':
        """Construct a composite bloq from a Cirq circuit.

        Each `cirq.Operation` will be wrapped into a `CirqGate` wrapper bloq. The
        resultant composite bloq will represent a unitary with one thru-register
        named "qubits" of shape `(n_qubits,)`.
        """
        from qualtran.cirq_interop import cirq_optree_to_cbloq

        return cirq_optree_to_cbloq(circuit)

    def on_classical_vals(self, **vals: 'ClassicalValT') -> Dict[str, 'ClassicalValT']:
        """Support classical data by recursing into the composite bloq."""
        from qualtran.simulation.classical_sim import call_cbloq_classically

        out_vals, _ = call_cbloq_classically(self.signature, vals, self._binst_graph)
        return out_vals

    def call_classically(self, **vals: 'ClassicalValT') -> Tuple['ClassicalValT', ...]:
        """Support classical data by recursing into the composite bloq."""
        from qualtran.simulation.classical_sim import call_cbloq_classically

        out_vals, _ = call_cbloq_classically(self.signature, vals, self._binst_graph)
        return tuple(out_vals[reg.name] for reg in self.signature.rights())

    def as_composite_bloq(self) -> 'CompositeBloq':
        """This override just returns the present composite bloq."""
        return self

    def decompose_bloq(self) -> 'CompositeBloq':
        raise DecomposeTypeError("CompositeBloq cannot be decomposed.")

    def build_call_graph(self, ssa: Optional['SympySymbolAllocator']) -> Set['BloqCountT']:
        """Return the bloq counts by counting up all the subbloqs."""
        from qualtran.resource_counting import build_cbloq_call_graph

        return build_cbloq_call_graph(self)

    def iter_bloqnections(
        self,
    ) -> Iterator[Tuple[BloqInstance, List[Connection], List[Connection]]]:
        """Iterate over Bloqs and their connections in topological order.

        Yields:
            A bloq instance, its predecessor connections, and its successor connections. The
            bloq instances are yielded in a topologically-sorted order. The predecessor
            and successor connections are lists of `Connection` objects feeding into or out of
            (respectively) the binst. Dangling nodes are not included as the binst (but
            connections to dangling nodes are included in predecessors and successors).
            Every connection that does not involve a dangling node will appear twice: once as
            a predecessor and again as a successor.
        """
        g = self._binst_graph
        for binst in nx.topological_sort(g):
            if isinstance(binst, DanglingT):
                continue
            pred_cxns, succ_cxns = _binst_to_cxns(binst, binst_graph=g)
            yield binst, pred_cxns, succ_cxns

    def iter_bloqsoqs(
        self,
    ) -> Iterator[Tuple[BloqInstance, Dict[str, SoquetT], Tuple[SoquetT, ...]]]:
        """Iterate over bloq instances and their input soquets.

        This method is helpful for "adding from" this existing composite bloq. You must
        use `map_soqs` to map this cbloq's soquets to the correct ones for the
        new bloq.

        >>> bb, _ = BloqBuilder.from_signature(self.signature)
        >>> soq_map: List[Tuple[SoquetT, SoquetT]] = []
        >>> for binst, in_soqs, old_out_soqs in self.iter_bloqsoqs():
        >>>    in_soqs = bb.map_soqs(in_soqs, soq_map)
        >>>    new_out_soqs = bb.add_t(binst.bloq, **in_soqs)
        >>>    soq_map.extend(zip(old_out_soqs, new_out_soqs))
        >>> return bb.finalize(**bb.map_soqs(self.final_soqs(), soq_map))

        Yields:
            binst: The current bloq instance
            in_soqs: A dictionary mapping the binst's register names to predecessor soquets.
                This is suitable for `bb.add(binst.bloq, **in_soqs)`
            out_soqs: A tuple of the output soquets of `binst`. This can be used to update
                the mapping from this cbloq's soquets to a modified copy, see the example code.
        """

        for binst, preds, succs in self.iter_bloqnections():
            in_soqs = _cxn_to_soq_dict(
                binst.bloq.signature.lefts(),
                preds,
                get_me=lambda x: x.right,
                get_assign=lambda x: x.left,
            )
            out_soqs = tuple(_reg_to_soq(binst, reg) for reg in binst.bloq.signature.rights())
            yield binst, in_soqs, out_soqs

    def final_soqs(self) -> Dict[str, SoquetT]:
        """Return the final output soquets.

        This method is helpful for finalizing an "add from" operation, see `iter_bloqsoqs`.
        """
        if RightDangle not in self._binst_graph:
            return {}
        final_preds, _ = _binst_to_cxns(RightDangle, binst_graph=self._binst_graph)
        return _cxn_to_soq_dict(
            self.signature.rights(),
            final_preds,
            get_me=lambda x: x.right,
            get_assign=lambda x: x.left,
        )

    def copy(self) -> 'CompositeBloq':
        """Create a copy of this composite bloq by re-building it."""
        bb, _ = BloqBuilder.from_signature(self.signature)
        soq_map: List[Tuple[SoquetT, SoquetT]] = []
        for binst, in_soqs, old_out_soqs in self.iter_bloqsoqs():
            in_soqs = _map_soqs(in_soqs, soq_map)
            new_out_soqs = bb.add_t(binst.bloq, **in_soqs)
            soq_map.extend(zip(old_out_soqs, new_out_soqs))

        fsoqs = _map_soqs(self.final_soqs(), soq_map)
        return bb.finalize(**fsoqs)

    def flatten_once(self, pred: Callable[[BloqInstance], bool]) -> 'CompositeBloq':
        """Decompose and flatten each subbloq that satisfies `pred`.

        This will only flatten "once". That is, we will go through the bloq instances
        contained in this composite bloq and (optionally) flatten each one but will not
        recursively flatten the results. For a recursive version see `flatten`.

        Args:
            pred: A predicate that takes a bloq instance and returns True if it should
                be decomposed and flattened or False if it should remain undecomposed.
                All bloqs for which this callable returns True must support decomposition.

        Returns:
            A new composite bloq where subbloqs matching `pred` have been decomposed and
            flattened.

        Raises:
            NotImplementedError: If `pred` returns True but the underlying bloq does not
                support `decompose_bloq()`.
            DidNotFlattenAnythingError: If none of the bloq instances satisfied `pred`.

        """
        bb, _ = BloqBuilder.from_signature(self.signature)

        # We take particular care during flattening to preserve the `binst.i` of bloq instances
        # that are not flattened. We do this by initializing the bloq builder's `i` counter
        # to one greater than the existing maximum value, so all calls to `add_from` will result
        # in new, higher `binst.i` values.
        # pylint: disable=protected-access
        bb._i = max(binst.i for binst in self.bloq_instances) + 1

        soq_map: List[Tuple[SoquetT, SoquetT]] = []
        did_work = False
        for binst, in_soqs, old_out_soqs in self.iter_bloqsoqs():
            in_soqs = _map_soqs(in_soqs, soq_map)  # update `in_soqs` from old to new.

            if pred(binst):
                new_out_soqs = bb.add_from(binst.bloq.decompose_bloq(), **in_soqs)
                did_work = True
            else:
                # Since we took care to not re-use existing `binst.i` values for flattened
                # bloqs, it is safe to call `bb._add_binst` with the old `binst` (and in
                # particular with the old `binst.i`) to preserve the `binst.i` of unflattened
                # bloqs.
                # pylint: disable=protected-access
                new_out_soqs = tuple(soq for _, soq in bb._add_binst(binst, in_soqs=in_soqs))

            soq_map.extend(zip(old_out_soqs, new_out_soqs))

        if not did_work:
            raise DidNotFlattenAnythingError()

        fsoqs = _map_soqs(self.final_soqs(), soq_map)
        return bb.finalize(**fsoqs)

    def adjoint(self) -> 'CompositeBloq':
        """Get a composite bloq which is the adjoint of this composite bloq.

        The adjoint of a composite bloq is another composite bloq where the order of
        operations is reversed and each subbloq is replaced with its adjoint.
        """
        from .adjoint import _adjoint_cbloq

        return _adjoint_cbloq(self)

    def flatten(
        self, pred: Callable[[BloqInstance], bool], max_depth: int = 1_000
    ) -> 'CompositeBloq':
        """Recursively decompose and flatten subbloqs until none satisfy `pred`.

        This will continue flattening the results of subbloq.decompose_bloq() until
        all bloqs which would satisfy `pred` have been flattened.

        Args:
            pred: A predicate that takes a bloq instance and returns True if it should
                be decomposed and flattened or False if it should remain undecomposed.
                All bloqs for which this callable returns True must support decomposition.
            max_depth: To avoid infinite recursion, give up after this many recursive steps.

        Returns:
            A new composite bloq where all recursive subbloqs matching `pred` have been
            decomposed and flattened.

        Raises:
            NotImplementedError: If `pred` returns True but the underlying bloq does not
                support `decompose_bloq()`.
        """
        cbloq = self
        for _ in range(max_depth):
            try:
                cbloq = cbloq.flatten_once(pred)
            except DidNotFlattenAnythingError:
                break
        else:
            raise ValueError("Max recursion depth exceeded in `flatten`.")

        return cbloq

    @staticmethod
    def _debug_binst(g: nx.DiGraph, binst: BloqInstance) -> List[str]:
        """Helper method used in `debug_text`"""
        lines = [f'{binst}']
        pred_cxns, succ_cxns = _binst_to_cxns(binst, binst_graph=g)
        for pred_cxn in pred_cxns:
            lines.append(
                f'  {pred_cxn.left.binst}.{pred_cxn.left.pretty()} -> {pred_cxn.right.pretty()}'
            )
        for succ_cxn in succ_cxns:
            lines.append(
                f'  {succ_cxn.left.pretty()} -> {succ_cxn.right.binst}.{succ_cxn.right.pretty()}'
            )
        return lines

    def debug_text(self) -> str:
        """Print connection information to assist in debugging.

        The output will be a topologically sorted list of BloqInstances with each
        topological generation separated by a horizontal line. Each bloq instance is followed
        by a list of its incoming and outgoing connections. Note that all non-dangling
        connections are represented twice: once as the output of a binst and again as the input
        to a subsequent binst.
        """
        g = self._binst_graph
        gen_texts = []
        for gen in nx.topological_generations(g):
            gen_lines = []
            for binst in gen:
                if isinstance(binst, DanglingT):
                    continue

                gen_lines.extend(self._debug_binst(g, binst))

            if gen_lines:
                gen_texts.append('\n'.join(gen_lines))

        delimited_gens = ('\n' + '-' * 20 + '\n').join(gen_texts)
        return delimited_gens


def _create_binst_graph(
    cxns: Iterable[Connection], nodes: Iterable[BloqInstance] = ()
) -> nx.DiGraph:
    """Helper function to create a NetworkX graph so we can topologically visit BloqInstances.

    `CompositeBloq` defines a directed acyclic graph, so we can iterate in (time) order.
    Here, we make two changes to our view of the graph:
        1. Our nodes are now BloqInstances because they are the objects to time-order. Soquet
           connections are added as edge attributes.
        2. We use networkx so we can use their algorithms for topological sorting.
    """
    binst_graph = nx.DiGraph()
    for cxn in cxns:
        binst_edge = (cxn.left.binst, cxn.right.binst)
        if binst_edge in binst_graph.edges:
            binst_graph.edges[binst_edge]['cxns'].append(cxn)
        else:
            binst_graph.add_edge(*binst_edge, cxns=[cxn])
    binst_graph.add_nodes_from(nodes)
    return binst_graph


def _binst_to_cxns(
    binst: BloqInstance, binst_graph: nx.DiGraph
) -> Tuple[List[Connection], List[Connection]]:
    """Helper method to extract all predecessor and successor Connections for a binst."""
    pred_cxns: List[Connection] = []
    for pred in binst_graph.pred[binst]:
        pred_cxns.extend(binst_graph.edges[pred, binst]['cxns'])

    succ_cxns: List[Connection] = []
    for succ in binst_graph.succ[binst]:
        succ_cxns.extend(binst_graph.edges[binst, succ]['cxns'])

    return pred_cxns, succ_cxns


def _cxn_to_soq_dict(
    regs: Iterable[Register],
    cxns: Iterable[Connection],
    get_me: Callable[[Connection], Soquet],
    get_assign: Callable[[Connection], Soquet],
) -> Dict[str, SoquetT]:
    """Helper function to get a dictionary of incoming or outgoing soquets from a connection.

    Args:
        regs: Left or right registers (used as a reference to initialize multidimensional
            registers correctly).
        cxns: Predecessor or successor connections from which we get the soquets of interest.
        get_me: A function that says which soquet is used to derive keys for the returned
            dictionary. Generally: if `cxns` is predecessor connections, this will return the
            `right` element of the connection and opposite of successor connections.
        get_assign: A function that says which soquet is used to dervice the values for the
            returned dictionary. Generally, this is the opposite side vs. `get_me`, but we
            do something fancier in `cbloq_to_quimb`.
    """
    soqdict: Dict[str, SoquetT] = {}

    # Initialize multi-dimensional dictionary values.
    for reg in regs:
        if reg.shape:
            soqdict[reg.name] = np.empty(reg.shape, dtype=object)

    # In the abstract: set `soqdict[me] = assign`. Specifically: use the register name as
    # keys and handle multi-dimensional registers.
    for cxn in cxns:
        me = get_me(cxn)
        assign = get_assign(cxn)

        if me.reg.shape:
            soqdict[me.reg.name][me.idx] = assign
        else:
            soqdict[me.reg.name] = assign

    return soqdict


def _get_dangling_soquets(signature: Signature, right=True) -> Dict[str, SoquetT]:
    """Get instantiated dangling soquets from a `Signature`.

    Args:
        signature: The registers
        right: If True, return soquets corresponding to right registers; otherwise left.

    Returns:
        all_soqs: A mapping from register name to a Soquet or Soquets. For multi-dimensional
            registers, the value will be an array of indexed Soquets. For 0-dimensional (normal)
            registers, the value will be a `Soquet` object.
    """

    if right:
        regs = signature.rights()
        dang = RightDangle
    else:
        regs = signature.lefts()
        dang = LeftDangle

    all_soqs: Dict[str, SoquetT] = {}
    soqs: SoquetT
    for reg in regs:
        all_soqs[reg.name] = _reg_to_soq(dang, reg)
    return all_soqs


def _flatten_soquet_collection(vals: Iterable[SoquetT]) -> List[Soquet]:
    """Flatten SoquetT into a flat list of Soquet.

    SoquetT is either a unit Soquet or an ndarray thereof.
    """
    soqvals = []
    for soq_or_arr in vals:
        if isinstance(soq_or_arr, Soquet):
            soqvals.append(soq_or_arr)
        else:
            soqvals.extend(soq_or_arr.reshape(-1))
    return soqvals


def _get_flat_dangling_soqs(signature: Signature, right: bool) -> List[Soquet]:
    """Flatten out the values of the soquet dictionaries from `_get_dangling_soquets`."""
    soqdict = _get_dangling_soquets(signature, right=right)
    return _flatten_soquet_collection(soqdict.values())


class BloqError(ValueError):
    """A value error raised when CompositeBloq conditions are violated.

    This error is raised during bloq building using `BloqBuilder`, which checks
    for the validity of registers and connections during the building process. This error is
    also raised by the validity assertion functions provided in this module.
    """


class DidNotFlattenAnythingError(ValueError):
    """An exception raised if `flatten_once()` did not find anything to flatten."""


class _IgnoreAvailable:
    """Used as an argument in `_reg_to_soq` to ignore any `available.add()` tracking."""

    def add(self, x: Hashable):
        pass


def _reg_to_soq(
    binst: Union[BloqInstance, DanglingT],
    reg: Register,
    available: Union[Set[Soquet], _IgnoreAvailable] = _IgnoreAvailable(),
) -> SoquetT:
    """Create the soquet or array of soquets for a register.

    Args:
        binst: The output soquet's bloq instance.
        reg: The register
        available: By default, don't track the soquets. If a set is provided, we will add
            each individual, indexed soquet to it. This is used for bookkeeping
            in `BloqBuilder`.

    Returns:
        A Soquet or Soquets. For multi-dimensional
        registers, the value will be an array of indexed Soquets. For 0-dimensional (normal)
        registers, the value will be a `Soquet` object.
    """
    if reg.shape:
        soqs = np.empty(reg.shape, dtype=object)
        for ri in reg.all_idxs():
            soq = Soquet(binst, reg, idx=ri)
            soqs[ri] = soq
            available.add(soq)
        return soqs

    # Annoyingly, this must be a special case.
    # Otherwise, x[i] = thing will nest *array* objects because our ndarray's type is
    # 'object'. This wouldn't happen--for example--with an integer array.
    soqs = Soquet(binst, reg)
    available.add(soqs)
    return soqs


def _process_soquets(
    registers: Iterable[Register],
    in_soqs: Dict[str, SoquetT],
    debug_str: str,
    func: Callable[[Soquet, Register, Tuple[int, ...]], None],
) -> None:
    """Process and validate `in_soqs` in the context of `registers`.

    This implements the following "outer loop" and calls
    `func(indexed_soquet, register, index)` for every `register` and
    corresponding soquets (from `in_soqs`) in the input.

    >>> for reg in registers:
    >>>     for idx in reg.all_idxs():
    >>>        func(in_soqs[reg.name][idx], reg, idx)

    We also perform input validation to make sure that the set of register names
    used as keys for `in_soqs` is identical to set of registers passed in `registers`.

    Args:
        registers: The registers to use for expected keys of `in_soqs`.
        in_soqs: A dictionary from register name to input soquets.
        debug_str: A string to use in error messages identifying what's being processed.
        func: A callable for operating on an individual (indexed) soquet. Must accept
            the incoming, indexed soquet as well as the register and (left-)index it
            has been mapped to.
    """

    for reg in registers:
        try:
            # if we want fancy indexing (which we do), we need numpy
            # this also supports length-zero indexing natively, which is good too.
            in_soq = np.asarray(in_soqs[reg.name])
        except KeyError:
            raise BloqError(f"{debug_str} requires a Soquet named `{reg.name}`.") from None

        del in_soqs[reg.name]  # so we can check for surplus arguments.

        for li in reg.all_idxs():
            idxed_soq = in_soq[li]
            assert isinstance(idxed_soq, Soquet), idxed_soq
            func(idxed_soq, reg, li)

    if in_soqs:
        raise BloqError(f"{debug_str} does not accept Soquets: {in_soqs.keys()}.") from None


def _map_soqs(
    soqs: Dict[str, SoquetT], soq_map: Iterable[Tuple[SoquetT, SoquetT]]
) -> Dict[str, SoquetT]:
    """Map `soqs` according to `soq_map`.

    See `CompositeBloq.iter_bloqsoqs` for example code. The public entry-point
    for this function is the `BloqBuilder.map_soqs` static function.

    Args:
        soqs: A soquet dictionary mapping register names to Soquets or arrays
            of Soquets. The values of this dictionary will be mapped.
        soq_map: An iterable of (old_soq, new_soq) tuples that inform how to
            perform the mapping. Note that this is a list of tuples (not a dictionary)
            because `old_soq` may be an unhashable numpy array of Soquet.

    Returns:
        A mapped version of `soqs`.
    """

    # First: flatten out any numpy arrays
    flat_soq_map: Dict[Soquet, Soquet] = {}
    for old_soqs, new_soqs in soq_map:
        if isinstance(old_soqs, Soquet):
            assert isinstance(new_soqs, Soquet), new_soqs
            flat_soq_map[old_soqs] = new_soqs
            continue

        assert isinstance(old_soqs, np.ndarray), old_soqs
        assert isinstance(new_soqs, np.ndarray), new_soqs
        assert old_soqs.shape == new_soqs.shape, (old_soqs.shape, new_soqs.shape)
        for o, n in zip(old_soqs.reshape(-1), new_soqs.reshape(-1)):
            flat_soq_map[o] = n

    # Then use vectorize to use the flat mapping.
    def _map_soq(soq: Soquet) -> Soquet:
        # Helper function to map an individual soquet.
        return flat_soq_map.get(soq, soq)

    # Use `vectorize` to call `_map_soq` on each element of the array.
    vmap = np.vectorize(_map_soq, otypes=[object])

    def _map_soqs(soqs: SoquetT) -> SoquetT:
        if isinstance(soqs, Soquet):
            return _map_soq(soqs)
        return vmap(soqs)

    return {name: _map_soqs(soqs) for name, soqs in soqs.items()}


class BloqBuilder:
    """A builder class for constructing a `CompositeBloq`.

    Users may instantiate this class directly or use its methods by
    overriding `Bloq.build_composite_bloq`.

    When overriding `build_composite_bloq`, the Bloq class will ensure that the bloq under
    construction has the correct registers: namely, those of the decomposed bloq and parent
    bloq are the same. This affords some additional error checking.
    Initial soquets are passed as **kwargs (by register name) to the `build_composite_bloq` method.

    When using this class directly, you must call `add_register` to set up the composite bloq's
    registers. When adding a LEFT or THRU register, the method will return soquets to be
    used when adding more bloqs. Adding a THRU or RIGHT register can enable more checks during
    `finalize()`.

    Args:
        add_registers_allowed: Whether we allow the addition of registers during bloq building.
        This affords some additional error checking if set to `False` but you must specify
        all registers ahead-of-time.
    """

    def __init__(self, add_registers_allowed: bool = True):
        # To be appended to:
        self._cxns: List[Connection] = []
        self._regs: List[Register] = []
        self._binsts: Set[BloqInstance] = set()

        # Initialize our BloqInstance counter
        self._i = 0

        # Bookkeeping for linear types; Soquets must be used exactly once.
        self._available: Set[Soquet] = set()

        # Whether we can call `add_register` and do non-strict `finalize()`.
        self.add_register_allowed = add_registers_allowed

    @overload
    def add_register(self, reg: Register, bitsize: None = None) -> Union[None, SoquetT]:
        ...

    @overload
    def add_register(self, reg: str, bitsize: int) -> SoquetT:
        ...

    def add_register(
        self, reg: Union[str, Register], bitsize: Optional[int] = None
    ) -> Union[None, SoquetT]:
        """Add a new register to the composite bloq being built.

        If this bloq builder was constructed with `add_registers_allowed=False`,
        this operation is not allowed.

        Args:
            reg: Either the register or a register name. If this is a register, then `bitsize`
                must also be provided and a default THRU register will be added.
            bitsize: If `reg` is a register name, this is the bitsize for the added register.
                Otherwise, this must not be provided.

        Returns:
            If `reg` is a LEFT or THRU register, return the soquet(s) corresponding to the
            initial, left-dangling soquets for the register. Otherwise, this is a RIGHT register
            and will be used for error checking in `finalize()` and nothing is returned.
        """
        if not self.add_register_allowed:
            raise ValueError(
                "This BloqBuilder was constructed from pre-specified registers. "
                "Ad hoc addition of more registers is not allowed."
            )

        if isinstance(reg, Register):
            if bitsize is not None:
                raise ValueError("`bitsize` must not be specified if `reg` is a Register.")
        else:
            if not isinstance(reg, str):
                raise ValueError("`reg` must be a string register name if not a Register.")
            if not isinstance(bitsize, int):
                raise ValueError(
                    "`bitsize` must be specified and must be an "
                    "integer if `reg` is a register name."
                )
            reg = Register(name=reg, dtype=QBit() if bitsize == 1 else QAny(bitsize))

        self._regs.append(reg)
        if reg.side & Side.LEFT:
            return _reg_to_soq(LeftDangle, reg, available=self._available)
        return None

    @classmethod
    def from_signature(
        cls, signature: Signature, add_registers_allowed: bool = False
    ) -> Tuple['BloqBuilder', Dict[str, SoquetT]]:
        """Construct a BloqBuilder with a pre-specified signature.

        This is safer if e.g. you're decomposing an existing Bloq and need the signatures
        to match. This constructor is used by `Bloq.decompose_bloq()`.
        """
        # Initial construction: allow register addition for the following loop.
        bb = cls(add_registers_allowed=True)

        initial_soqs: Dict[str, SoquetT] = {}
        for reg in signature:
            if reg.side & Side.LEFT:
                initial_soqs[reg.name] = bb.add_register(reg)
            else:
                bb.add_register(reg)

        # Now we can set it to the desired value.
        bb.add_register_allowed = add_registers_allowed

        return bb, initial_soqs

    @staticmethod
    def map_soqs(
        soqs: Dict[str, SoquetT], soq_map: Iterable[Tuple[SoquetT, SoquetT]]
    ) -> Dict[str, SoquetT]:
        """Map `soqs` according to `soq_map`.

        See `CompositeBloq.iter_bloqsoqs` for example code.

        Args:
            soqs: A soquet dictionary mapping register names to Soquets or arrays
                of Soquets. The values of this dictionary will be mapped.
            soq_map: An iterable of (old_soq, new_soq) tuples that inform how to
                perform the mapping. Note that this is a list of tuples (not a dictionary)
                because `old_soq` may be an unhashable numpy array of Soquet.

        Returns:
            A mapped version of `soqs`.
        """
        return _map_soqs(soqs=soqs, soq_map=soq_map)

    def _new_binst_i(self) -> int:
        i = self._i
        self._i += 1
        return i

    def _add_cxn(
        self, binst: BloqInstance, idxed_soq: Soquet, reg: Register, idx: Tuple[int, ...]
    ) -> None:
        """Helper function to be used as the base for the `func` argument of `_process_soquets`.

        This creates a connection between the provided input `idxed_soq` to the current binst's
        `(reg, idx)`.
        """
        try:
            self._available.remove(idxed_soq)
        except KeyError:
            bloq = binst if isinstance(binst, DanglingT) else binst.bloq
            raise BloqError(
                f"{idxed_soq} is not an available Soquet for `{bloq}.{reg.name}`."
            ) from None
        cxn = Connection(idxed_soq, Soquet(binst, reg, idx))
        self._cxns.append(cxn)

    def add_t(self, bloq: Bloq, **in_soqs: SoquetInT) -> Tuple[SoquetT, ...]:
        """Add a new bloq instance to the compute graph and always return a tuple of soquets.

        This method will always return a tuple of soquets. See `BloqBuilder.add_d(..)` for a
        method that returns a dictionary of soquets. See `BloqBuilder.add(..)` for a return
        type that depends on the arity of the bloq.

        Args:
            bloq: The bloq representing the operation to add.
            **in_soqs: Keyword arguments mapping the new bloq's register names to input
                `Soquet`s or an array thereof. This is likely the output soquets from a prior
                operation.

        Returns:
            A `Soquet` or an array thereof for each output register ordered according to
                `bloq.signature`. If a bloq has one or zero output registers, we will return
                a tuple of size one or zero, respectively. Note that the ordering is according
                to `bloq.signature` and irrespective of the order of `**in_soqs`.
        """
        binst = BloqInstance(bloq, i=self._new_binst_i())
        return tuple(soq for _, soq in self._add_binst(binst, in_soqs=in_soqs))

    def add_d(self, bloq: Bloq, **in_soqs: SoquetInT) -> Dict[str, SoquetT]:
        """Add a new bloq instance to the compute graph and return new soquets as a dictionary.

        This method returns a dictionary of soquets. See `BloqBuilder.add_t(..)` for a method
        that returns an ordered tuple of soquets. See `BloqBuilder.add(..)` for a return
        type that depends on the arity of the bloq.

        Args:
            bloq: The bloq representing the operation to add.
            **in_soqs: Keyword arguments mapping the new bloq's register names to input
                `Soquet`s or an array thereof. This is likely the output soquets from a prior
                operation.

        Returns:
            A dictionary mapping right (output) register names to SoquetT.
        """
        binst = BloqInstance(bloq, i=self._new_binst_i())
        return dict(self._add_binst(binst, in_soqs=in_soqs))

    def add(self, bloq: Bloq, **in_soqs: SoquetInT) -> Union[None, SoquetT, Tuple[SoquetT, ...]]:
        """Add a new bloq instance to the compute graph.

        This is the primary method for building a composite bloq. Each call to `add` adds a
        new bloq instance to the compute graph, wires up the soquets from prior operations
        into the new bloq, and returns new soquets to be used for subsequent bloqs.

        This method will raise a `BloqError` if the addition is invalid. Soquets must be
        used exactly once and soquets must match the `Register` specifications of the bloq.

        See also `add_t` or `add_d` for versions of this function that return output soquets
        in a structured way that may be more appropriate for programmatic adding of bloqs.

        Args:
            bloq: The bloq representing the operation to add.
            **in_soqs: Keyword arguments mapping the new bloq's register names to input
                `Soquet`s or an array thereof. This is likely the output soquets from a prior
                operation.

        Returns:
            A `Soquet` or an array thereof for each right (output) register ordered according to
                `bloq.signature`. If `bloq` has no right registers, this will return `None`;
                If there is one right register, we return one `SoquetT`; If there are multiple
                right registers we return a tuple of `SoquetT` that can be unpacked with tuple
                unpacking. In this final case, the ordering is according to `bloq.signature`
                and irrespective of the order of `**in_soqs`.
        """
        outs = self.add_t(bloq, **in_soqs)
        if len(outs) == 0:
            return None
        if len(outs) == 1:
            return outs[0]
        return outs

    def _add_binst(
        self, binst: BloqInstance, in_soqs: Dict[str, SoquetInT]
    ) -> Iterator[Tuple[str, SoquetT]]:
        """Add a bloq instance.

        Warning! Do not use this function externally! Untold bad things will happen if
        the provided `binst.i` is not unique.
        """
        self._binsts.add(binst)

        bloq = binst.bloq

        def _add(idxed_soq: Soquet, reg: Register, idx: Tuple[int, ...]):
            # close over `binst`
            return self._add_cxn(binst, idxed_soq, reg, idx)

        _process_soquets(
            registers=bloq.signature.lefts(), in_soqs=in_soqs, debug_str=str(bloq), func=_add
        )
        yield from (
            (reg.name, _reg_to_soq(binst, reg, available=self._available))
            for reg in bloq.signature.rights()
        )

    def add_from(self, bloq: Bloq, **in_soqs: SoquetInT) -> Tuple[SoquetT, ...]:
        """Add all the sub-bloqs from `bloq` to the composite bloq under construction.

        Args:
            bloq: Where to add from. If this is a composite bloq, use its contents directly.
                Otherwise, we call `decompose_bloq()` first.
            in_soqs: Input soquets for `bloq`; used to connect its left-dangling soquets.

        Returns:
            The output soquets from `cbloq`.
        """
        if isinstance(bloq, CompositeBloq):
            cbloq = bloq
        else:
            cbloq = bloq.decompose_bloq()

        for k, v in in_soqs.items():
            if not isinstance(v, Soquet):
                in_soqs[k] = np.asarray(v)

        # Initial mapping of LeftDangle according to user-provided in_soqs.
        soq_map: List[Tuple[SoquetT, SoquetT]] = [
            (_reg_to_soq(LeftDangle, reg), in_soqs[reg.name]) for reg in cbloq.signature.lefts()
        ]

        for binst, in_soqs, old_out_soqs in cbloq.iter_bloqsoqs():
            in_soqs = _map_soqs(in_soqs, soq_map)
            new_out_soqs = self.add_t(binst.bloq, **in_soqs)
            soq_map.extend(zip(old_out_soqs, new_out_soqs))

        fsoqs = _map_soqs(cbloq.final_soqs(), soq_map)
        return tuple(fsoqs[reg.name] for reg in cbloq.signature.rights())

    def finalize(self, **final_soqs: SoquetT) -> CompositeBloq:
        """Finish building a CompositeBloq and return the immutable CompositeBloq.

        This method is similar to calling `add()` but instead of adding a new Bloq,
        it configures the final "dangling" soquets that serve as the outputs for
        the composite bloq as a whole.

        If `self.add_registers_allowed` is set to `True`, additional register
        names passed to this function will be added as RIGHT registers. Otherwise,
        this method validates the provided `final_soqs` against our list of RIGHT
        (and THRU) registers.

        Args:
            **final_soqs: Keyword arguments mapping the composite bloq's register names to
                final`Soquet`s, e.g. the output soquets from a prior, final operation.
        """
        if not self.add_register_allowed:
            return self._finalize_strict(**final_soqs)

        # If items from `final_soqs` don't already exist in `_regs`, add RIGHT registers
        # for them. Then call `_finalize_strict` where the actual dangling connections are added.

        def _infer_reg(name: str, soq: SoquetT) -> Register:
            """Go from Soquet -> register, but use a specific name for the register."""
            if isinstance(soq, Soquet):
                return Register(name=name, dtype=soq.reg.dtype, side=Side.RIGHT)

            # Get info from 0th soquet in an ndarray.
            return Register(
                name=name, dtype=soq.reshape(-1)[0].reg.dtype, shape=soq.shape, side=Side.RIGHT
            )

        right_reg_names = [reg.name for reg in self._regs if reg.side & Side.RIGHT]
        for name, soq in final_soqs.items():
            if name not in right_reg_names:
                self._regs.append(_infer_reg(name, soq))

        return self._finalize_strict(**final_soqs)

    def _finalize_strict(self, **final_soqs: SoquetT) -> CompositeBloq:
        """Finish building a CompositeBloq and return the immutable CompositeBloq.

        Args:
            **final_soqs: Keyword arguments mapping the composite bloq's register names to
                final`Soquet`s, e.g. the output soquets from a prior, final operation.
        """
        signature = Signature(self._regs)

        def _fin(idxed_soq: Soquet, reg: Register, idx: Tuple[int, ...]):
            # close over `RightDangle`
            return self._add_cxn(RightDangle, idxed_soq, reg, idx)

        _process_soquets(
            registers=signature.rights(), debug_str='Finalizing', in_soqs=final_soqs, func=_fin
        )
        if self._available:
            raise BloqError(
                f"During finalization, {self._available} Soquets were not used."
            ) from None

        return CompositeBloq(
            connections=self._cxns, signature=signature, bloq_instances=self._binsts
        )

    def allocate(self, n: int = 1, dtype: Optional[QDType] = None) -> Soquet:
        from qualtran.bloqs.util_bloqs import Allocate

        if dtype is not None:
            return self.add(Allocate(dtype=dtype))
        return self.add(Allocate(dtype=(QAny(n))))

    def free(self, soq: Soquet) -> None:
        from qualtran.bloqs.util_bloqs import Free

        if not isinstance(soq, Soquet):
            raise ValueError("`free` expects a single Soquet to free.")

        self.add(Free(dtype=soq.reg.dtype), reg=soq)

    def split(self, soq: Soquet) -> NDArray[Soquet]:
        """Add a Split bloq to split up a register."""
        from qualtran.bloqs.util_bloqs import Split

        if not isinstance(soq, Soquet):
            raise ValueError("`split` expects a single Soquet to split.")

        return self.add(Split(dtype=soq.reg.dtype), reg=soq)

    def join(self, soqs: NDArray[Soquet], dtype: Optional[QDType] = None) -> Soquet:
        from qualtran.bloqs.util_bloqs import Join

        try:
            (n,) = soqs.shape
        except AttributeError:
            raise ValueError("`join` expects a 1-d array of input soquets to join.") from None

        if not all(soq.reg.bitsize == 1 for soq in soqs):
            raise ValueError("`join` can only join equal-bitsized soquets, currently only size 1.")
        if dtype is None:
            dtype = QAny(n)

        return self.add(Join(dtype=dtype), reg=soqs)<|MERGE_RESOLUTION|>--- conflicted
+++ resolved
@@ -37,11 +37,7 @@
 from numpy.typing import NDArray
 
 from .bloq import Bloq, DecomposeTypeError
-<<<<<<< HEAD
-from .data_types import QAny, QBit
-=======
 from .data_types import QAny, QBit, QDType
->>>>>>> c0c297b5
 from .quantum_graph import BloqInstance, Connection, DanglingT, LeftDangle, RightDangle, Soquet
 from .registers import Register, Side, Signature
 
