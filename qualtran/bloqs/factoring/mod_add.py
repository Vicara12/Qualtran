#  Copyright 2023 Google LLC
#
#  Licensed under the Apache License, Version 2.0 (the "License");
#  you may not use this file except in compliance with the License.
#  You may obtain a copy of the License at
#
#      https://www.apache.org/licenses/LICENSE-2.0
#
#  Unless required by applicable law or agreed to in writing, software
#  distributed under the License is distributed on an "AS IS" BASIS,
#  WITHOUT WARRANTIES OR CONDITIONS OF ANY KIND, either express or implied.
#  See the License for the specific language governing permissions and
#  limitations under the License.

from functools import cached_property
from typing import Dict, Set, Union

import numpy as np
import sympy
from attrs import frozen

from qualtran import Bloq, QBit, QMontgomeryUInt, QUInt, Register, Signature, SoquetT
from qualtran.bloqs.arithmetic.addition import Add, SimpleAddConstant
from qualtran.bloqs.arithmetic.comparison import LinearDepthGreaterThan
from qualtran.bloqs.basic_gates import TGate, XGate
from qualtran.cirq_interop.t_complexity_protocol import TComplexity
from qualtran.drawing import Circle, TextBox, WireSymbol
from qualtran.resource_counting import BloqCountT, SympySymbolAllocator
from qualtran.simulation.classical_sim import ClassicalValT


@frozen
class CtrlScaleModAdd(Bloq):
    """Perform y += x*k mod m for constant k, m and quantum x, y.

    Args:
        k: The constant integer to scale `x` before adding into `y`.
        mod: The modulus of the addition
        bitsize: The size of the two registers.

    Registers:
        ctrl: The control bit
        x: The 'source' quantum register containing the integer to be scaled and added to `y`.
        y: The 'destination' quantum register to which the addition will apply.
    """

    k: Union[int, sympy.Expr]
    mod: Union[int, sympy.Expr]
    bitsize: Union[int, sympy.Expr]

    @cached_property
    def signature(self) -> 'Signature':
        return Signature(
            [
                Register('ctrl', QBit()),
                Register('x', QUInt(self.bitsize)),
                Register('y', QUInt(self.bitsize)),
            ]
        )

    def build_call_graph(self, ssa: 'SympySymbolAllocator') -> Set['BloqCountT']:
        k = ssa.new_symbol('k')
        return {(CtrlModAddK(k=k, bitsize=self.bitsize, mod=self.mod), self.bitsize)}

    def _t_complexity_(self) -> 'TComplexity':
        ((bloq, n),) = self.bloq_counts().items()
        return n * bloq.t_complexity()

    def on_classical_vals(
        self, ctrl: 'ClassicalValT', x: 'ClassicalValT', y: 'ClassicalValT'
    ) -> Dict[str, 'ClassicalValT']:
        if ctrl == 0:
            return {'ctrl': 0, 'x': x, 'y': y}

        assert ctrl == 1, 'Bad ctrl value.'
        y_out = (y + x * self.k) % self.mod
        return {'ctrl': ctrl, 'x': x, 'y': y_out}

    def short_name(self) -> str:
        return f'y += x*{self.k} % {self.mod}'

    def wire_symbol(self, soq: 'Soquet') -> 'WireSymbol':
        if soq.reg.name == 'ctrl':
            return Circle()
        if soq.reg.name == 'x':
            return TextBox('x')
        if soq.reg.name == 'y':
            return TextBox(f'y += x*{self.k}')
        raise ValueError(f"Unknown soquet {soq}")


@frozen
class CtrlModAddK(Bloq):
    """Perform x += k mod m for constant k, m and quantum x.

    Args:
        k: The integer to add to `x`.
        mod: The modulus for the addition.
        bitsize: The bitsize of the `x` register.

    Registers:
        ctrl: The control bit
        x: The register to perform the in-place modular addition.
    """

    k: Union[int, sympy.Expr]
    mod: Union[int, sympy.Expr]
    bitsize: Union[int, sympy.Expr]

    @cached_property
    def signature(self) -> 'Signature':
        return Signature([Register('ctrl', QBit()), Register('x', QUInt(self.bitsize))])

    def build_call_graph(self, ssa: 'SympySymbolAllocator') -> Set['BloqCountT']:
        k = ssa.new_symbol('k')
        return {(CtrlAddK(k=k, bitsize=self.bitsize), 5)}

    def _t_complexity_(self) -> 'TComplexity':
        ((bloq, n),) = self.bloq_counts().items()
        return n * bloq.t_complexity()

    def short_name(self) -> str:
        return f'x += {self.k} % {self.mod}'


@frozen
class CtrlAddK(Bloq):
    """Perform x += k for constant k and quantum x.

    Args:
        k: The integer to add to `x`.
        bitsize: The bitsize of the `x` register.

    Registers:
        ctrl: The control bit
        x: The register to perform the addition.
    """

    k: Union[int, sympy.Expr]
    bitsize: Union[int, sympy.Expr]

    def short_name(self) -> str:
        return f'x += {self.k}'

    @cached_property
    def signature(self) -> 'Signature':
        return Signature([Register('ctrl', QBit()), Register('x', QUInt(self.bitsize))])

    def build_call_graph(self, ssa: 'SympySymbolAllocator') -> Set['BloqCountT']:
        return {(TGate(), 2 * self.bitsize)}

    def _t_complexity_(self) -> 'TComplexity':
        return TComplexity(t=2 * self.bitsize)


@frozen
class MontgomeryModAdd(Bloq):
    r"""An n-bit modular addition gate.

    This gate is designed to operate on integers in the Montgomery form.
    Implements |x>|y> => |x>|y + x % p> using $4n$ Toffoli
    gates.

    Args:
        bitsize: Number of bits used to represent each integer.
        p: The modulus for the addition.

    Registers:
        x: A bitsize-sized input register (register x above).
        y: A bitsize-sized input/output register (register y above).

    References:
        [How to compute a 256-bit elliptic curve private key with only 50 million Toffoli gates](https://arxiv.org/abs/2306.08585) Fig 6a and 8
    """

    bitsize: int
    p: int

    @cached_property
    def signature(self) -> 'Signature':
        return Signature(
            [
                Register('x', QMontgomeryUInt(self.bitsize)),
                Register('y', QMontgomeryUInt(self.bitsize)),
            ]
        )

    def on_classical_vals(
        self, x: 'ClassicalValT', y: 'ClassicalValT'
    ) -> Dict[str, 'ClassicalValT']:

        y += x
        y -= self.p

        if y < 0:
            y += self.p

        return {'x': x, 'y': y}

    def build_composite_bloq(
        self, bb: 'BloqBuilder', x: SoquetT, y: SoquetT
    ) -> Dict[str, 'SoquetT']:

        # Allocate ancilla bits for use in addition.
        junk_bit = bb.allocate(n=1)
        sign = bb.allocate(n=1)

        # Join ancilla bits to x and y registers in order to be able to compute addition of
        # bitsize+1 registers. This allows us to keep track of the sign of the y register after a
        # constant subtraction circuit.
        x_split = bb.split(x)
        y_split = bb.split(y)
        x = bb.join(np.concatenate([[junk_bit], x_split]))
        y = bb.join(np.concatenate([[sign], y_split]))

        # Perform in-place addition on quantum register y.
<<<<<<< HEAD
        x, y = bb.add(Add(bitsize=self.bitsize + 1), a=x, b=y)
=======
        x, y = bb.add(Add(QMontgomeryUInt(bitsize=self.bitsize + 1)), a=x, b=y)
>>>>>>> c0c297b5

        # Temporary solution to equalize the bitlength of the x and y registers for Add().
        x_split = bb.split(x)
        junk_bit = x_split[0]
        x = bb.join(x_split[1:])

        # Add constant -p to the y register.
        y = bb.add(
            SimpleAddConstant(bitsize=self.bitsize + 1, k=-1 * self.p, signed=True, cvs=()), x=y
        )

        # Controlled addition of classical constant p if the sign of y after the last addition is
        # negative.
        y_split = bb.split(y)
        sign = y_split[0]
        y = bb.join(y_split[1:])

        sign_split = bb.split(sign)
        sign_split, y = bb.add(
            SimpleAddConstant(bitsize=self.bitsize, k=self.p, signed=True, cvs=(1,)),
            x=y,
            ctrls=sign_split,
        )
        sign = bb.join(sign_split)

        # Check if y < x; if yes flip the bit of the signed ancilla bit. Then bitflip the sign bit
        # again before freeing.
        x, y, sign = bb.add(
            LinearDepthGreaterThan(bitsize=self.bitsize, signed=False), a=x, b=y, target=sign
        )
        sign = bb.add(XGate(), q=sign)

        # Free the ancilla qubits.
        junk_bit = bb.free(junk_bit)
        sign = bb.free(sign)

        # Return the output registers.
        return {'x': x, 'y': y}

    def short_name(self) -> str:
        return f'y = y + x mod {self.p}'<|MERGE_RESOLUTION|>--- conflicted
+++ resolved
@@ -214,11 +214,7 @@
         y = bb.join(np.concatenate([[sign], y_split]))
 
         # Perform in-place addition on quantum register y.
-<<<<<<< HEAD
-        x, y = bb.add(Add(bitsize=self.bitsize + 1), a=x, b=y)
-=======
         x, y = bb.add(Add(QMontgomeryUInt(bitsize=self.bitsize + 1)), a=x, b=y)
->>>>>>> c0c297b5
 
         # Temporary solution to equalize the bitlength of the x and y registers for Add().
         x_split = bb.split(x)
