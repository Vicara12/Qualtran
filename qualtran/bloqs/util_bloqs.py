--- conflicted
+++ resolved
@@ -409,9 +409,6 @@
         return Signature([Register('x', QAny(bitsize=self.n))])
 
     def _t_complexity_(self) -> 'TComplexity':
-<<<<<<< HEAD
-        return TComplexity(clifford=1)
-=======
         return TComplexity(clifford=1)
 
 
@@ -473,5 +470,4 @@
         return {'reg': reg}
 
     def _t_complexity_(self) -> 'TComplexity':
-        return TComplexity()
->>>>>>> c0c297b5
+        return TComplexity()