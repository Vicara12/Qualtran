#  Copyright 2023 Google LLC
#
#  Licensed under the Apache License, Version 2.0 (the "License");
#  you may not use this file except in compliance with the License.
#  You may obtain a copy of the License at
#
#      https://www.apache.org/licenses/LICENSE-2.0
#
#  Unless required by applicable law or agreed to in writing, software
#  distributed under the License is distributed on an "AS IS" BASIS,
#  WITHOUT WARRANTIES OR CONDITIONS OF ANY KIND, either express or implied.
#  See the License for the specific language governing permissions and
#  limitations under the License.
<<<<<<< HEAD

=======
>>>>>>> c0c297b5
from functools import cached_property
from typing import Any, Dict, Iterable, Sequence, Set, TYPE_CHECKING, Union

import attrs
import cirq
import numpy as np
import sympy
from cirq._compat import cached_method
from fxpmath import Fxp
from numpy.typing import NDArray

from qualtran import GateWithRegisters, QBit, QFxp, Register, Side, Signature
from qualtran.bloqs.basic_gates import Hadamard, Toffoli
from qualtran.bloqs.basic_gates.on_each import OnEach
from qualtran.bloqs.basic_gates.rotation import CZPowGate, ZPowGate

if TYPE_CHECKING:
    from qualtran.resource_counting.bloq_counts import BloqCountT


@attrs.frozen
class PhaseGradientUnitary(GateWithRegisters):
    r"""Implementation of (Controlled-/)PhaseGradient unitary gate on an n-bit register.

    The class supports implementing the phase gradient unitary gate and a controlled version
    thereof. The n bit phase gradient unitary is defined as

    $$
        \text{PhaseGrad}_{n, t} = \sum_{k=0}^{2^{n}-1}|k\rangle\ langle k| \omega_{n, t}^{k}
    $$

    where

    $$
        \omega_{n, t} = \exp\left(\frac{2\pi i t}{2^n}\right)
    $$

    The implementation simply decomposes into $n$ (controlled-) rotations, one on each qubit.
    """
    bitsize: int
    exponent: float = 1
    controlled: bool = False
    eps: float = 1e-10

    @cached_property
    def signature(self) -> 'Signature':
        return (
            Signature.build_from_dtypes(ctrl=QBit(), phase_grad=QFxp(self.bitsize, self.bitsize))
            if self.controlled
            else Signature.build_from_dtypes(phase_grad=QFxp(self.bitsize, self.bitsize))
        )

    def decompose_from_registers(
        self, *, context: cirq.DecompositionContext, **quregs: NDArray[cirq.Qid]
    ) -> cirq.OP_TREE:
        ctrl = quregs.get('ctrl', ())
        gate = CZPowGate if self.controlled else ZPowGate
        for i, q in enumerate(quregs['phase_grad']):
            yield gate(exponent=self.exponent / 2**i, eps=self.eps / self.bitsize).on(*ctrl, q)

    def _circuit_diagram_info_(self, args: cirq.CircuitDiagramInfoArgs) -> cirq.CircuitDiagramInfo:
        wire_symbols = ['@'] * self.controlled + [
            f'Z^{self.exponent}/{2**(i+1)}' for i in range(self.bitsize)
        ]
        return cirq.CircuitDiagramInfo(wire_symbols=wire_symbols)

    def __pow__(self, power):
        if power == 1:
            return self
        return PhaseGradientUnitary(self.bitsize, self.exponent * power, self.controlled, self.eps)


@attrs.frozen
class PhaseGradientState(GateWithRegisters):
    r"""Prepare a phase gradient state $|\phi\rangle$ on a new register of bitsize $b_{grad}$

    $$
        |\phi\rangle = \frac{1}{\sqrt{2^{n}}} \sum_{k=0}^{2^{n} - 1} \omega_{n, t}^{k} |k\rangle
    $$

    where

    $$
        \omega_{n, t} = \exp\left(\frac{2\pi i t}{2^n}\right)
    $$

    Allocates / deallocates registers to store the phase gradient state and delegates
    to the `PhaseGradientUnitary` bloq defined above.

    References:
        [Compilation of Fault-Tolerant Quantum Heuristics for Combinatorial Optimization]
        (https://arxiv.org/abs/2007.07391)
        Appendix A: Addition for controlled rotations
    """

    bitsize: int
    exponent: float = -1
    eps: float = 1e-10

    @cached_property
    def signature(self) -> 'Signature':
        return Signature(
            [Register('phase_grad', QFxp(self.bitsize, self.bitsize), side=Side.RIGHT)]
        )

    def decompose_from_registers(
        self, *, context: cirq.DecompositionContext, **quregs: NDArray[cirq.Qid]
    ) -> cirq.OP_TREE:
        # Assumes `phase_grad` is in big-endian representation.
        phase_grad = quregs['phase_grad']
        yield OnEach(self.bitsize, Hadamard()).on_registers(q=phase_grad)
        yield PhaseGradientUnitary(self.bitsize, exponent=self.exponent, eps=self.eps).on_registers(
            phase_grad=phase_grad
        )


@attrs.frozen
class AddIntoPhaseGrad(GateWithRegisters, cirq.ArithmeticGate):
    r"""Quantum-quantum addition into a phase gradient register using $b_{phase} - 2$ Toffolis

    $$
        U|x\rangle|\text{phase\_grad}\rangle = |x\rangle|\text{phase\_grad} + x\rangle
    $$

    Args:
        x_bitsize: Size of input register.
        phase_bitsize: Size of phase gradient register to which the input value should be added.
        right_shift: An integer specifying the amount by which the input register x should be right
            shifted before adding to the phase gradient register.
        sign: Whether the input register x should be  added or subtracted from the phase gradient
            register.

    Registers:
        - x : Input THRU register storing input value x to be added to the phase gradient register.
        - phase_grad : Phase gradient THRU register.

    References:
        [Compilation of Fault-Tolerant Quantum Heuristics for Combinatorial Optimization]
        (https://arxiv.org/abs/2007.07391), Appendix A: Addition for controlled rotations
    """
    x_bitsize: int
    phase_bitsize: int
    right_shift: int = 0
    sign: int = +1

    def pretty_name(self) -> str:
        sign = '+' if self.sign > 0 else '-'
        return f'pg{sign}=x>>{self.right_shift}' if self.right_shift else f'pg{sign}=x'

    @cached_property
    def signature(self) -> 'Signature':
        return Signature.build_from_dtypes(
            x=QFxp(self.x_bitsize, self.x_bitsize, signed=False),
            phase_grad=QFxp(self.phase_bitsize, self.phase_bitsize, signed=False),
        )

    @cached_property
    def phase_dtype(self) -> QFxp:
        return QFxp(self.phase_bitsize, self.phase_bitsize, signed=False)

    def registers(self) -> Sequence[Union[int, Sequence[int]]]:
        return [2] * self.x_bitsize, [2] * self.phase_bitsize

    def with_registers(self, *new_registers: Union[int, Sequence[int]]):
        raise NotImplementedError("not needed.")

    @cached_method
    def scaled_val(self, x: int) -> int:
        """Computes `phase_grad + x` using fixed point arithmetic."""
        x_width = self.x_bitsize + self.right_shift
        x_fxp = _fxp(x / 2**x_width, x_width).like(_fxp(0, self.phase_bitsize)).astype(float)
        return int(x_fxp.astype(float) * 2**self.phase_bitsize)

    def apply(self, x: int, phase_grad: int) -> Union[int, Iterable[int]]:
        out = self.on_classical_vals(x=x, phase_grad=phase_grad)
        return out['x'], out['phase_grad']

    def on_classical_vals(self, x: int, phase_grad: int) -> Dict[str, 'ClassicalValT']:
        phase_grad_out = (phase_grad + self.sign * self.scaled_val(x)) % (2**self.phase_bitsize)
        return {'x': x, 'phase_grad': phase_grad_out}

    def build_call_graph(self, ssa: 'SympySymbolAllocator') -> Set['BloqCountT']:
        num_toffoli = self.phase_bitsize - 2
        return {(Toffoli(), num_toffoli)}

    def _t_complexity_(self) -> 'TComplexity':
        ((toffoli, n),) = self.bloq_counts().items()
        return n * toffoli.t_complexity()

    def add_my_tensors(
        self,
        tn: 'qtn.TensorNetwork',
        tag: Any,
        *,
        incoming: Dict[str, 'SoquetT'],
        outgoing: Dict[str, 'SoquetT'],
    ):
        from qualtran.cirq_interop._cirq_to_bloq import _add_my_tensors_from_gate
<<<<<<< HEAD

        _add_my_tensors_from_gate(
            self, self.signature, self.short_name(), tn, tag, incoming=incoming, outgoing=outgoing
        )


def _fxp(x: float, n: int) -> Fxp:
    """When 0 <= x < 1, constructs an n-bit fixed point representation with nice properties.

=======

        _add_my_tensors_from_gate(
            self, self.signature, self.short_name(), tn, tag, incoming=incoming, outgoing=outgoing
        )


def _fxp(x: float, n: int) -> Fxp:
    """When 0 <= x < 1, constructs an n-bit fixed point representation with nice properties.

>>>>>>> c0c297b5
    Specifically,
    -   op_sizing='same' and const_op_sizing='same' ensure that the returned object is not resized
        to a bigger fixed point number when doing operations with other Fxp objects.
    -   shifting='trunc' ensures that when shifting the Fxp integer to left / right; the digits are
        truncated and no rounding occurs
    -   overflow='wrap' ensures that when performing operations where result overflows, the overflowed
        digits are simply discarded.
    """
    assert 0 <= x < 1
    return Fxp(
        x,
        dtype=f'fxp-u{n}/{n}',
        op_sizing='same',
        const_op_sizing='same',
        shifting='trunc',
        overflow='wrap',
    )


def _mul_via_repeated_add(x_fxp: Fxp, gamma_fxp: Fxp, out: int) -> Fxp:
    """Multiplication via repeated additions algorithm described in Appendix D5"""

    res = _fxp(0, out)
    for i, bit in enumerate(gamma_fxp.bin()):
        if bit == '0':
            continue
        shift = gamma_fxp.n_int - i - 1
        # Left/Right shift by `shift` bits.
        res += x_fxp << shift if shift > 0 else x_fxp >> abs(shift)
    return res


@attrs.frozen
class AddScaledValIntoPhaseReg(GateWithRegisters, cirq.ArithmeticGate):
    r"""Optimized quantum-quantum addition into a phase gradient register scaled by a constant $\gamma$.

    $$
        U(\gamma)|x\rangle|\text{phase\_grad}\rangle = |x\rangle|\text{phase\_grad} + x * \gamma\rangle
    $$

    The operation calls `AddIntoPhaseGrad` gate $(gamma_bitsize + 2) / 2$ times.

    Args:
        x_dtype: Fixed point specification of the input register.
        phase_bitsize: Size of phase gradient register to which the scaled input should be added.
        gamma: Floating point scaling factor.
        gamma_dtype: `QFxp` data type capturing number of bits of precisions to be used for
            integer and fractional part of `gamma`.

    Registers:
        - x : Input THRU register storing input value x to be scaled and added to the phase
            gradient register.
        - phase_grad : Phase gradient THRU register.

    References:
        [Compilation of Fault-Tolerant Quantum Heuristics for Combinatorial Optimization]
        (https://arxiv.org/abs/2007.07391), Appendix A: Addition for controlled rotations
    """

    x_dtype: QFxp
    phase_bitsize: int
    gamma: float
    gamma_dtype: QFxp

    @classmethod
    def from_bitsize(
        cls, x_bitsize: int, phase_bitsize: int, gamma: float, gamma_bitsize: int
    ) -> 'AddScaledValIntoPhaseReg':
        return AddScaledValIntoPhaseReg(
            QFxp(x_bitsize, x_bitsize, signed=False),
            phase_bitsize,
            gamma,
            QFxp(gamma_bitsize + max(0, int(np.log2(abs(gamma)))), gamma_bitsize, signed=False),
        )

    @cached_property
    def signature(self):
        return Signature.build_from_dtypes(x=self.x_dtype, phase_grad=self.phase_dtype)

    def registers(self):
        return [2] * self.x_dtype.num_qubits, [2] * self.phase_bitsize

    def with_registers(self, *new_registers: Union[int, Sequence[int]]):
        raise NotImplementedError("not needed.")

    @cached_property
    def phase_dtype(self) -> QFxp:
        return QFxp(self.phase_bitsize, self.phase_bitsize, signed=False)

    @cached_property
    def gamma_fxp(self) -> Fxp:
        return Fxp(abs(self.gamma), dtype=self.gamma_dtype.fxp_dtype_str)

    @cached_method
    def scaled_val(self, x: int) -> int:
        """Computes `x*self.gamma` using fixed point arithmetic."""
        sign = np.sign(self.gamma)
        # `x` is an integer because we currently represent each bitstring as an integer during simulations.
        # However, `x` should be interpreted as per the fixed point specification given in self.x_dtype.
        # If `self.x_dtype` uses `n_frac` bits to represent the fractional part, `x` should be divided by
        # 2**n_frac (in other words, right shifted by n_frac)
        x_fxp = Fxp(x / 2**self.x_dtype.num_frac, dtype=self.x_dtype.fxp_dtype_str)
        # Similarly, `self.gamma` should be represented as a fixed point number using appropriate number
        # of bits for integer and fractional part. This is done in self.gamma_fxp
        # Compute the result = x_fxp * gamma_fxp
        result = _mul_via_repeated_add(x_fxp, self.gamma_fxp, self.phase_dtype.bitsize)
        # Since the phase gradient register is a fixed point register with `n_word=0`, we discard the integer
        # part of `result`. This is okay because the adding `x.y` to the phase gradient register will impart
        # a phase of `exp(i * 2 * np.pi * x.y)` which is same as `exp(i * 2 * np.pi * y)`
        assert 0 <= result < 1 and result.dtype == self.phase_dtype.fxp_dtype_str
        # Convert the `self.phase_bitsize`-bit fraction into back to an integer and return the result.
        # Sign of `gamma` affects whether we add or subtract into the phase gradient register and thus
        # can be ignored during the fixed point arithmetic analysis.
        return int(np.floor(result.astype(float) * 2**self.phase_dtype.bitsize) * sign)

    def decompose_from_registers(
        self, *, context: cirq.DecompositionContext, **quregs: NDArray[cirq.Qid]
    ) -> cirq.OP_TREE:
        x, phase_grad = quregs['x'], quregs['phase_grad']
        sign = int(np.sign(self.gamma))
        for i, bit in enumerate(self.gamma_fxp.bin()):
            if bit == '0':
                continue
            shift = self.gamma_fxp.n_int - i - 1
            if 0 <= shift < self.x_dtype.num_frac:
                # Left shift by `shift` bits / multiply by 2**shift
                yield AddIntoPhaseGrad(
                    self.x_dtype.num_frac - shift, self.phase_bitsize, sign=sign
                ).on_registers(x=x[shift + self.x_dtype.num_int :], phase_grad=phase_grad)
            elif -len(phase_grad) - self.x_dtype.num_int < shift < 0:
                # Right shift by `shift` bits / divide by 2**shift
                shift = abs(shift)
                x_bitsize = self.x_dtype.num_frac + min(shift, self.x_dtype.num_int)
                x_qubits = x[-x_bitsize:]
                right_shift = max(0, shift - self.x_dtype.num_int)
                x_bitsize = min(x_bitsize, self.phase_dtype.bitsize - right_shift)
                yield AddIntoPhaseGrad(
                    x_bitsize, self.phase_bitsize, right_shift=right_shift, sign=sign
                ).on_registers(x=x_qubits[:x_bitsize], phase_grad=phase_grad)

    def apply(self, x: int, phase_grad: int) -> Union[int, Iterable[int]]:
        out = self.on_classical_vals(x=x, phase_grad=phase_grad)
        return out['x'], out['phase_grad']

    def on_classical_vals(self, x: int, phase_grad: int) -> Dict[str, 'ClassicalValT']:
        phase_grad_out = (phase_grad + self.scaled_val(x)) % 2**self.phase_bitsize
        return {'x': x, 'phase_grad': phase_grad_out}

    def build_call_graph(self, ssa: 'SympySymbolAllocator') -> Set['BloqCountT']:
<<<<<<< HEAD
        num_additions_naive = 0
        for i, bit in enumerate(self.gamma_fxp.bin()):
            if bit == '0':
                continue
            shift = self.gamma_fxp.n_int - i - 1
            if -(self.phase_bitsize + self.x_dtype.num_int) < shift < self.x_dtype.num_frac:
                num_additions_naive += 1
        num_additions_fancy = (self.gamma_dtype.bitsize + 2) // 2
        num_additions = min(num_additions_naive, num_additions_fancy)
=======
        num_additions = (self.gamma_dtype.bitsize + 2) // 2
        if not isinstance(self.gamma, sympy.Basic):
            num_additions_naive = 0
            for i, bit in enumerate(self.gamma_fxp.bin()):
                if bit == '0':
                    continue
                shift = self.gamma_fxp.n_int - i - 1
                if -(self.phase_bitsize + self.x_dtype.num_int) < shift < self.x_dtype.num_frac:
                    num_additions_naive += 1
            num_additions = min(num_additions_naive, num_additions)
>>>>>>> c0c297b5
        return {(AddIntoPhaseGrad(self.x_dtype.bitsize, self.phase_bitsize), num_additions)}

    def _t_complexity_(self):
        ((add_into_phase, n),) = self.bloq_counts().items()
        return n * add_into_phase.t_complexity()

    def add_my_tensors(
        self,
        tn: 'qtn.TensorNetwork',
        tag: Any,
        *,
        incoming: Dict[str, 'SoquetT'],
        outgoing: Dict[str, 'SoquetT'],
    ):
        from qualtran.cirq_interop._cirq_to_bloq import _add_my_tensors_from_gate

        _add_my_tensors_from_gate(
            self, self.signature, self.short_name(), tn, tag, incoming=incoming, outgoing=outgoing
        )<|MERGE_RESOLUTION|>--- conflicted
+++ resolved
@@ -11,10 +11,6 @@
 #  WITHOUT WARRANTIES OR CONDITIONS OF ANY KIND, either express or implied.
 #  See the License for the specific language governing permissions and
 #  limitations under the License.
-<<<<<<< HEAD
-
-=======
->>>>>>> c0c297b5
 from functools import cached_property
 from typing import Any, Dict, Iterable, Sequence, Set, TYPE_CHECKING, Union
 
@@ -213,7 +209,6 @@
         outgoing: Dict[str, 'SoquetT'],
     ):
         from qualtran.cirq_interop._cirq_to_bloq import _add_my_tensors_from_gate
-<<<<<<< HEAD
 
         _add_my_tensors_from_gate(
             self, self.signature, self.short_name(), tn, tag, incoming=incoming, outgoing=outgoing
@@ -223,17 +218,6 @@
 def _fxp(x: float, n: int) -> Fxp:
     """When 0 <= x < 1, constructs an n-bit fixed point representation with nice properties.
 
-=======
-
-        _add_my_tensors_from_gate(
-            self, self.signature, self.short_name(), tn, tag, incoming=incoming, outgoing=outgoing
-        )
-
-
-def _fxp(x: float, n: int) -> Fxp:
-    """When 0 <= x < 1, constructs an n-bit fixed point representation with nice properties.
-
->>>>>>> c0c297b5
     Specifically,
     -   op_sizing='same' and const_op_sizing='same' ensure that the returned object is not resized
         to a bigger fixed point number when doing operations with other Fxp objects.
@@ -383,17 +367,6 @@
         return {'x': x, 'phase_grad': phase_grad_out}
 
     def build_call_graph(self, ssa: 'SympySymbolAllocator') -> Set['BloqCountT']:
-<<<<<<< HEAD
-        num_additions_naive = 0
-        for i, bit in enumerate(self.gamma_fxp.bin()):
-            if bit == '0':
-                continue
-            shift = self.gamma_fxp.n_int - i - 1
-            if -(self.phase_bitsize + self.x_dtype.num_int) < shift < self.x_dtype.num_frac:
-                num_additions_naive += 1
-        num_additions_fancy = (self.gamma_dtype.bitsize + 2) // 2
-        num_additions = min(num_additions_naive, num_additions_fancy)
-=======
         num_additions = (self.gamma_dtype.bitsize + 2) // 2
         if not isinstance(self.gamma, sympy.Basic):
             num_additions_naive = 0
@@ -404,7 +377,6 @@
                 if -(self.phase_bitsize + self.x_dtype.num_int) < shift < self.x_dtype.num_frac:
                     num_additions_naive += 1
             num_additions = min(num_additions_naive, num_additions)
->>>>>>> c0c297b5
         return {(AddIntoPhaseGrad(self.x_dtype.bitsize, self.phase_bitsize), num_additions)}
 
     def _t_complexity_(self):
