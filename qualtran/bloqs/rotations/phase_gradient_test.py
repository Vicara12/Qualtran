#  Copyright 2023 Google LLC
#
#  Licensed under the Apache License, Version 2.0 (the "License");
#  you may not use this file except in compliance with the License.
#  You may obtain a copy of the License at
#
#      https://www.apache.org/licenses/LICENSE-2.0
#
#  Unless required by applicable law or agreed to in writing, software
#  distributed under the License is distributed on an "AS IS" BASIS,
#  WITHOUT WARRANTIES OR CONDITIONS OF ANY KIND, either express or implied.
#  See the License for the specific language governing permissions and
#  limitations under the License.
import cirq
import numpy as np
import pytest

from qualtran import BloqBuilder, QFxp
from qualtran.bloqs.rotations.phase_gradient import (
    AddIntoPhaseGrad,
    AddScaledValIntoPhaseReg,
    PhaseGradientState,
    PhaseGradientUnitary,
)
from qualtran.cirq_interop.testing import GateHelper
from qualtran.testing import assert_valid_bloq_decomposition


@pytest.mark.parametrize('n', [6, 7, 8])
def test_phase_gradient_state(n: int):
    gate = PhaseGradientState(n, eps=0)
    assert_valid_bloq_decomposition(gate)
    assert_valid_bloq_decomposition(gate.adjoint())

    q = cirq.LineQubit.range(n)
    state_prep_cirq_circuit = cirq.Circuit(
        cirq.H.on_each(*q), cirq.PhaseGradientGate(num_qubits=n, exponent=-1).on(*q)
    )
    np.testing.assert_allclose(cirq.unitary(gate), cirq.unitary(state_prep_cirq_circuit))
    np.testing.assert_allclose(
        cirq.unitary(gate.adjoint()), cirq.unitary(cirq.inverse(state_prep_cirq_circuit))
    )
    assert gate.t_complexity().t == 1  # one of the rotations is a T gate
    assert gate.t_complexity().rotations == n - 3
    assert gate.t_complexity().clifford == n + 2  # two of the rotations are clifford


@pytest.mark.parametrize('n', [6, 7, 8])
@pytest.mark.parametrize('t', [+0.124, -0.124, -1, +1])
def test_phase_gradient_state_tensor_contract(n: int, t: float):
    omega = np.exp(np.pi * 2 * t * 1j / (2**n))
    state_coefs = 1 / np.sqrt(2**n) * np.array([omega**k for k in range(2**n)])
    bloq = PhaseGradientState(n, t)
    np.testing.assert_allclose(state_coefs, bloq.tensor_contract())

    bb = BloqBuilder()
    phase_reg = bb.add(bloq)
    bb.add(PhaseGradientState(n, t).adjoint(), phase_grad=phase_reg)
    circuit = bb.finalize()
    assert np.isclose(circuit.tensor_contract(), 1)


@pytest.mark.parametrize('n', [6, 7, 8])
@pytest.mark.parametrize('exponent', [-0.5, 1, 1 / 10])
@pytest.mark.parametrize('controlled', [True, False])
def test_phase_gradient_gate(n: int, exponent, controlled):
    eps = 1e-4
    bloq = PhaseGradientUnitary(n, exponent, controlled, eps=eps)
    assert_valid_bloq_decomposition(bloq)
    assert_valid_bloq_decomposition(bloq**-1)
    cirq_gate = cirq.PhaseGradientGate(num_qubits=n, exponent=exponent)
    if controlled:
        cirq_gate = cirq_gate.controlled()
    assert np.allclose(cirq.unitary(bloq), cirq.unitary(cirq_gate), atol=eps)


def test_add_into_phase_grad():
    from qualtran.bloqs.rotations.phase_gradient import _fxp

    x_bit, phase_bit = 4, 7
    bloq = AddIntoPhaseGrad(x_bit, phase_bit)
    basis_map = {}
    for x in range(2**x_bit):
        for phase_grad in range(2**phase_bit):
            phase_fxp = _fxp(phase_grad / 2**phase_bit, phase_bit)
            x_fxp = _fxp(x / 2**x_bit, x_bit).like(phase_fxp)
            phase_grad_out = int((phase_fxp + x_fxp).astype(float) * 2**phase_bit)
            # Test Bloq style classical simulation.
            assert bloq.call_classically(x=x, phase_grad=phase_grad) == (x, phase_grad_out)
            # Prepare basis states mapping for cirq-style simulation.
            input_state = int(f'{x:0{x_bit}b}' + f'{phase_grad:0{phase_bit}b}', 2)
            output_state = int(f'{x:0{x_bit}b}' + f'{phase_grad_out:0{phase_bit}b}', 2)
            basis_map[input_state] = output_state
    # Test cirq style simulation.
    num_bits = x_bit + phase_bit
    assert len(basis_map) == len(set(basis_map.values()))
    circuit = cirq.Circuit(bloq.on(*cirq.LineQubit.range(num_bits)))
    cirq.testing.assert_equivalent_computational_basis_map(basis_map, circuit)


<<<<<<< HEAD
=======
@pytest.mark.slow
>>>>>>> c0c297b5
@pytest.mark.parametrize(
    'bloq',
    [
        AddScaledValIntoPhaseReg.from_bitsize(4, 7, 0.123, 6),
        AddScaledValIntoPhaseReg.from_bitsize(2, 8, 1.3868682, 8),
        AddScaledValIntoPhaseReg.from_bitsize(4, 9, -19.0949456, 5),
        AddScaledValIntoPhaseReg.from_bitsize(6, 4, 2.5, 2),
        AddScaledValIntoPhaseReg(QFxp(4, 0, signed=False), 4, 1.3868682, QFxp(8, 7, signed=False)),
    ],
)
def test_add_scaled_val_into_phase_reg(bloq):
    cbloq = bloq.decompose_bloq()
    for x in range(2**bloq.x_dtype.bitsize):
        for phase_grad in range(2**bloq.phase_bitsize):
            d = {'x': x, 'phase_grad': phase_grad}
            c1 = bloq.on_classical_vals(**d)
            c2 = cbloq.on_classical_vals(**d)
            assert c1 == c2, f'{d=}, {c1=}, {c2=}'
    bloq_unitary = cirq.unitary(bloq)
    op = GateHelper(bloq).operation
    circuit = cirq.Circuit(cirq.I.on_each(*op.qubits), cirq.decompose_once(op))
    decomposed_unitary = circuit.unitary(qubit_order=op.qubits)
    np.testing.assert_allclose(bloq_unitary, decomposed_unitary)<|MERGE_RESOLUTION|>--- conflicted
+++ resolved
@@ -98,10 +98,7 @@
     cirq.testing.assert_equivalent_computational_basis_map(basis_map, circuit)
 
 
-<<<<<<< HEAD
-=======
 @pytest.mark.slow
->>>>>>> c0c297b5
 @pytest.mark.parametrize(
     'bloq',
     [
