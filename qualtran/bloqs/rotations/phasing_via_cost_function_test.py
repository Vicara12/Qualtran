--- conflicted
+++ resolved
@@ -81,35 +81,6 @@
         return soqs
 
 
-<<<<<<< HEAD
-def test_hamming_weight_phasing_using_phase_via_cost_function_quick():
-    n = 2
-    exponent = 1.20345
-    eps = 1e-3
-    use_phase_gradient = True
-    gate = TestHammingWeightPhasing(n, True, exponent, eps, use_phase_gradient)
-    assert_valid_bloq_decomposition(gate)
-
-    gh = GateHelper(gate)
-    sim = cirq.Simulator(dtype=np.complex128)
-    initial_state = cirq.testing.random_superposition(dim=2**n, random_state=12345)
-    gamma = exponent / 2
-    phases = np.array(
-        [
-            np.exp(1j * 2 * np.pi * gamma * x.bit_count() / (2 ** n.bit_length()))
-            for x in range(2**n)
-        ]
-    )
-    expected_final_state = np.multiply(initial_state, phases)
-
-    state_prep = cirq.Circuit(cirq.StatePreparationChannel(initial_state).on(*gh.quregs['x']))
-    hw_phasing = cirq.Circuit(state_prep, gh.operation)
-    hw_final_state = sim.simulate(hw_phasing).final_state_vector
-    np.testing.assert_allclose(expected_final_state, hw_final_state, atol=eps)
-
-
-=======
->>>>>>> c0c297b5
 @pytest.mark.slow
 @pytest.mark.parametrize('normalize_cost_function', [True, False])
 @pytest.mark.parametrize('use_phase_gradient', [True, False])
