--- conflicted
+++ resolved
@@ -32,10 +32,10 @@
     def registers(self) -> Registers:
         return Registers(
             [
-                Register("control", self.control_register),
-                Register("selection", self.selection_register),
-                Register("ancilla", self.selection_register),
-                Register("target", self.target_register),
+                Register("control", self.control_bitsize),
+                Register("selection", self.selection_bitsize),
+                Register("ancilla", self.selection_bitsize),
+                Register("target", self.target_bitsize),
             ]
         )
 
@@ -45,12 +45,6 @@
     ) -> cirq.OP_TREE:
         pass
 
-<<<<<<< HEAD
-=======
-    def _num_qubits_(self) -> int:
-        return self.control_bitsize + 2 * self.selection_bitsize + self.target_bitsize
-
->>>>>>> 5572bae1
     def _unary_iteration_segtree(
         self,
         control: cirq.Qid,
@@ -118,7 +112,6 @@
         )
         yield cirq.CNOT(selection[0], ancilla[0])
 
-<<<<<<< HEAD
     def decompose_from_registers(
         self,
         control: Sequence[cirq.Qid],
@@ -126,19 +119,6 @@
         ancilla: Sequence[cirq.Qid],
         target: Sequence[cirq.Qid],
     ) -> cirq.OP_TREE:
-=======
-    def _decompose_(self, qubits: List[cirq.Qid]) -> cirq.OP_TREE:
-        control = qubits[: self.control_bitsize]
-        selection = qubits[
-            self.control_bitsize : self.control_bitsize + self.selection_bitsize
-        ]
-        ancilla = qubits[
-            self.control_bitsize
-            + self.selection_bitsize : self.control_bitsize
-            + 2 * self.selection_bitsize
-        ]
-        target = qubits[self.control_bitsize + 2 * self.selection_bitsize :]
->>>>>>> 5572bae1
         if len(control) == 0:
             yield from self._decompose_zero_control(selection, ancilla, target)
         if len(control) == 1:
